--- conflicted
+++ resolved
@@ -29,7 +29,6 @@
 
 TXTPAGES    = doc/fate.txt                                              \
 
-<<<<<<< HEAD
 
 DOCS-$(CONFIG_HTMLPAGES) += $(HTMLPAGES)
 DOCS-$(CONFIG_PODPAGES)  += $(PODPAGES)
@@ -37,45 +36,12 @@
 DOCS-$(CONFIG_TXTPAGES)  += $(TXTPAGES)
 DOCS = $(DOCS-yes)
 
-DOC_EXAMPLES-$(CONFIG_AVIO_DIR_CMD_EXAMPLE)      += avio_dir_cmd
-DOC_EXAMPLES-$(CONFIG_AVIO_READING_EXAMPLE)      += avio_reading
-DOC_EXAMPLES-$(CONFIG_DECODE_AUDIO_EXAMPLE)      += decode_audio
-DOC_EXAMPLES-$(CONFIG_DECODE_VIDEO_EXAMPLE)      += decode_video
-DOC_EXAMPLES-$(CONFIG_DEMUXING_DECODING_EXAMPLE) += demuxing_decoding
-DOC_EXAMPLES-$(CONFIG_ENCODE_AUDIO_EXAMPLE)      += encode_audio
-DOC_EXAMPLES-$(CONFIG_ENCODE_VIDEO_EXAMPLE)      += encode_video
-DOC_EXAMPLES-$(CONFIG_EXTRACT_MVS_EXAMPLE)       += extract_mvs
-DOC_EXAMPLES-$(CONFIG_FILTER_AUDIO_EXAMPLE)      += filter_audio
-DOC_EXAMPLES-$(CONFIG_FILTERING_AUDIO_EXAMPLE)   += filtering_audio
-DOC_EXAMPLES-$(CONFIG_FILTERING_VIDEO_EXAMPLE)   += filtering_video
-DOC_EXAMPLES-$(CONFIG_HTTP_MULTICLIENT_EXAMPLE)  += http_multiclient
-DOC_EXAMPLES-$(CONFIG_HW_DECODE_EXAMPLE)         += hw_decode
-DOC_EXAMPLES-$(CONFIG_METADATA_EXAMPLE)          += metadata
-DOC_EXAMPLES-$(CONFIG_MUXING_EXAMPLE)            += muxing
-DOC_EXAMPLES-$(CONFIG_QSVDEC_EXAMPLE)            += qsvdec
-DOC_EXAMPLES-$(CONFIG_REMUXING_EXAMPLE)          += remuxing
-DOC_EXAMPLES-$(CONFIG_RESAMPLING_AUDIO_EXAMPLE)  += resampling_audio
-DOC_EXAMPLES-$(CONFIG_SCALING_VIDEO_EXAMPLE)     += scaling_video
-DOC_EXAMPLES-$(CONFIG_TRANSCODE_AAC_EXAMPLE)     += transcode_aac
-DOC_EXAMPLES-$(CONFIG_TRANSCODING_EXAMPLE)       += transcoding
-
-DOC_EXAMPLES       := $(DOC_EXAMPLES-yes:%=doc/examples/%$(PROGSSUF)$(EXESUF))
-ALL_DOC_EXAMPLES   := $(DOC_EXAMPLES) $(DOC_EXAMPLES-:%=doc/examples/%$(PROGSSUF)$(EXESUF))
-ALL_DOC_EXAMPLES_G := $(DOC_EXAMPLES) $(DOC_EXAMPLES-:%=doc/examples/%$(PROGSSUF)_g$(EXESUF))
-PROGS              += $(DOC_EXAMPLES)
-
 all-$(CONFIG_DOC): doc
 
 doc: documentation
-=======
-all: $(DOCS)
->>>>>>> acb0dea2
 
 apidoc: doc/doxy/html
 documentation: $(DOCS)
-
-<<<<<<< HEAD
-examples: $(DOC_EXAMPLES)
 
 TEXIDEP = perl $(SRC_PATH)/doc/texidep.pl $(SRC_PATH) $< $@ >$(@:%=%.d)
 
@@ -83,9 +49,6 @@
 doc/%.txt: doc/%.texi
 	$(Q)$(TEXIDEP)
 	$(M)makeinfo --force --no-headers -o $@ $< 2>/dev/null
-=======
-TEXIDEP = awk '/^@include/ { printf "$@: $(@D)/%s\n", $$2 }' <$< >$(@:%=%.d)
->>>>>>> acb0dea2
 
 GENTEXI  = format codec
 GENTEXI := $(GENTEXI:%=doc/avoptions_%.texi)
@@ -133,8 +96,7 @@
 
 $(DOCS) doc/doxy/html: | doc/
 
-<<<<<<< HEAD
-DOXY_INPUT      = $(INSTHEADERS) $(DOC_EXAMPLES:%$(EXESUF)=%.c)
+DOXY_INPUT      = $(INSTHEADERS)
 DOXY_INPUT_DEPS = $(addprefix $(SRC_PATH)/, $(DOXY_INPUT)) ffbuild/config.mak
 
 doc/doxy/html: TAG = DOXY
@@ -144,11 +106,6 @@
 install-doc: install-html install-man
 
 install-html:
-=======
-DOXY_INPUT      = $(addprefix $(SRC_PATH)/, $(INSTHEADERS))
-DOXY_TEMPLATES  = doxy_stylesheet.css footer.html header.html
-DOXY_TEMPLATES := $(addprefix $(SRC_PATH)/doc/doxy/, $(DOXY_TEMPLATES))
->>>>>>> acb0dea2
 
 install-man:
 
@@ -186,19 +143,9 @@
 distclean:: docclean
 	$(RM) doc/config.texi
 
-examplesclean:
-	$(RM) $(ALL_DOC_EXAMPLES) $(ALL_DOC_EXAMPLES_G)
-	$(RM) $(CLEANSUFFIXES:%=doc/examples/%)
-
-<<<<<<< HEAD
-docclean: examplesclean
+docclean::
 	$(RM) $(CLEANSUFFIXES:%=doc/%)
 	$(RM) $(TXTPAGES) doc/*.html doc/*.pod doc/*.1 doc/*.3 doc/avoptions_*.texi
-=======
-clean::
-	$(RM) $(CLEANSUFFIXES:%=doc/%)
-	$(RM) doc/*.html doc/*.pod doc/*.1 doc/avoptions_*.texi
->>>>>>> acb0dea2
 	$(RM) -r doc/doxy/html
 
 -include $(wildcard $(DOCS:%=%.d))
