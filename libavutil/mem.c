--- conflicted
+++ resolved
@@ -77,13 +77,8 @@
     long diff;
 #endif
 
-<<<<<<< HEAD
-    /* let's disallow possible ambiguous cases */
+    /* let's disallow possibly ambiguous cases */
     if (size > (max_alloc_size - 32))
-=======
-    /* let's disallow possibly ambiguous cases */
-    if (size > (INT_MAX - 32) || !size)
->>>>>>> b634b36f
         return NULL;
 
 #if CONFIG_MEMALIGN_HACK
@@ -149,13 +144,8 @@
     int diff;
 #endif
 
-<<<<<<< HEAD
-    /* let's disallow possible ambiguous cases */
+    /* let's disallow possibly ambiguous cases */
     if (size > (max_alloc_size - 32))
-=======
-    /* let's disallow possibly ambiguous cases */
-    if (size > (INT_MAX - 16))
->>>>>>> b634b36f
         return NULL;
 
 #if CONFIG_MEMALIGN_HACK
