/*
 * Blackmagic DeckLink output
 * Copyright (c) 2013-2014 Ramiro Polla, Luca Barbato, Deti Fliegl
 *
 * This file is part of FFmpeg.
 *
 * FFmpeg is free software; you can redistribute it and/or
 * modify it under the terms of the GNU Lesser General Public
 * License as published by the Free Software Foundation; either
 * version 2.1 of the License, or (at your option) any later version.
 *
 * FFmpeg is distributed in the hope that it will be useful,
 * but WITHOUT ANY WARRANTY; without even the implied warranty of
 * MERCHANTABILITY or FITNESS FOR A PARTICULAR PURPOSE.  See the GNU
 * Lesser General Public License for more details.
 *
 * You should have received a copy of the GNU Lesser General Public
 * License along with FFmpeg; if not, write to the Free Software
 * Foundation, Inc., 51 Franklin Street, Fifth Floor, Boston, MA 02110-1301 USA
 */

/* Include internal.h first to avoid conflict between winsock.h (used by
 * DeckLink headers) and winsock2.h (used by libavformat) in MSVC++ builds */
extern "C" {
#include "libavformat/internal.h"
}

#include <DeckLinkAPI.h>
#ifdef _WIN32
#include <DeckLinkAPI_i.c>
#else
/* The file provided by the SDK is known to be missing prototypes, which doesn't
   cause issues with GCC since the warning doesn't apply to C++ files.  However
   Clang does complain (and warnings are treated as errors), so suppress the
   warning just for this one file */
<<<<<<< HEAD
#pragma clang diagnostic push
#pragma clang diagnostic ignored "-Wmissing-prototypes"
#include <DeckLinkAPIDispatch.cpp>
#pragma clang diagnostic pop
=======
#ifdef __clang__
#pragma clang diagnostic push
#pragma clang diagnostic ignored "-Wmissing-prototypes"
#endif
#include <DeckLinkAPIDispatch.cpp>
#ifdef __clang__
#pragma clang diagnostic pop
#endif
>>>>>>> 193e6098
#endif

extern "C" {
#include "libavformat/avformat.h"
#include "libavutil/imgutils.h"
#include "libavutil/intreadwrite.h"
#include "libavutil/bswap.h"
#include "avdevice.h"
}

#include "decklink_common.h"

#ifdef _WIN32
IDeckLinkIterator *CreateDeckLinkIteratorInstance(void)
{
    IDeckLinkIterator *iter;

    if (CoInitialize(NULL) < 0) {
        av_log(NULL, AV_LOG_ERROR, "COM initialization failed.\n");
        return NULL;
    }

    if (CoCreateInstance(CLSID_CDeckLinkIterator, NULL, CLSCTX_ALL,
                         IID_IDeckLinkIterator, (void**) &iter) != S_OK) {
        av_log(NULL, AV_LOG_ERROR, "DeckLink drivers not installed.\n");
        return NULL;
    }

    return iter;
}
#endif

#ifdef _WIN32
static char *dup_wchar_to_utf8(wchar_t *w)
{
    char *s = NULL;
    int l = WideCharToMultiByte(CP_UTF8, 0, w, -1, 0, 0, 0, 0);
    s = (char *) av_malloc(l);
    if (s)
        WideCharToMultiByte(CP_UTF8, 0, w, -1, s, l, 0, 0);
    return s;
}
#define DECKLINK_STR    OLECHAR *
#define DECKLINK_STRDUP dup_wchar_to_utf8
#define DECKLINK_FREE(s) SysFreeString(s)
#elif defined(__APPLE__)
static char *dup_cfstring_to_utf8(CFStringRef w)
{
    char s[256];
    CFStringGetCString(w, s, 255, kCFStringEncodingUTF8);
    return av_strdup(s);
}
#define DECKLINK_STR    const __CFString *
#define DECKLINK_STRDUP dup_cfstring_to_utf8
#define DECKLINK_FREE(s) CFRelease(s)
#else
#define DECKLINK_STR    const char *
#define DECKLINK_STRDUP av_strdup
/* free() is needed for a string returned by the DeckLink SDL. */
#define DECKLINK_FREE(s) free((void *) s)
#endif

HRESULT ff_decklink_get_display_name(IDeckLink *This, const char **displayName)
{
    DECKLINK_STR tmpDisplayName;
    HRESULT hr = This->GetDisplayName(&tmpDisplayName);
    if (hr != S_OK)
        return hr;
    *displayName = DECKLINK_STRDUP(tmpDisplayName);
    DECKLINK_FREE(tmpDisplayName);
    return hr;
}

static int decklink_select_input(AVFormatContext *avctx, BMDDeckLinkConfigurationID cfg_id)
{
    struct decklink_cctx *cctx = (struct decklink_cctx *)avctx->priv_data;
    struct decklink_ctx *ctx = (struct decklink_ctx *)cctx->ctx;
#if BLACKMAGIC_DECKLINK_API_VERSION >= 0x0a030000
    BMDDeckLinkAttributeID attr_id = (cfg_id == bmdDeckLinkConfigAudioInputConnection) ? BMDDeckLinkAudioInputConnections : BMDDeckLinkVideoInputConnections;
    int64_t bmd_input              = (cfg_id == bmdDeckLinkConfigAudioInputConnection) ? (int64_t)ctx->audio_input : (int64_t)ctx->video_input;
    const char *type_name          = (cfg_id == bmdDeckLinkConfigAudioInputConnection) ? "audio" : "video";
#else
    BMDDeckLinkAttributeID attr_id = BMDDeckLinkVideoInputConnections;
    int64_t bmd_input              = (int64_t)ctx->video_input;
    const char *type_name          = "video";
#endif
    int64_t supported_connections = 0;
    HRESULT res;

    if (bmd_input) {
        res = ctx->attr->GetInt(attr_id, &supported_connections);
        if (res != S_OK) {
            av_log(avctx, AV_LOG_ERROR, "Failed to query supported %s inputs.\n", type_name);
            return AVERROR_EXTERNAL;
        }
        if ((supported_connections & bmd_input) != bmd_input) {
            av_log(avctx, AV_LOG_ERROR, "Device does not support selected %s input.\n", type_name);
            return AVERROR(ENOSYS);
        }
        res = ctx->cfg->SetInt(cfg_id, bmd_input);
        if (res != S_OK) {
            av_log(avctx, AV_LOG_ERROR, "Failed to select %s input.\n", type_name);
            return AVERROR_EXTERNAL;
        }
    }
    return 0;
}

static DECKLINK_BOOL field_order_eq(enum AVFieldOrder field_order, BMDFieldDominance bmd_field_order)
{
    if (field_order == AV_FIELD_UNKNOWN)
        return true;
    if ((field_order == AV_FIELD_TT || field_order == AV_FIELD_TB) && bmd_field_order == bmdUpperFieldFirst)
        return true;
    if ((field_order == AV_FIELD_BB || field_order == AV_FIELD_BT) && bmd_field_order == bmdLowerFieldFirst)
        return true;
    if (field_order == AV_FIELD_PROGRESSIVE && (bmd_field_order == bmdProgressiveFrame || bmd_field_order == bmdProgressiveSegmentedFrame))
        return true;
    return false;
}

int ff_decklink_set_configs(AVFormatContext *avctx,
                            decklink_direction_t direction) {
    struct decklink_cctx *cctx = (struct decklink_cctx *)avctx->priv_data;
    struct decklink_ctx *ctx = (struct decklink_ctx *)cctx->ctx;

    if (ctx->duplex_mode) {
#if BLACKMAGIC_DECKLINK_API_VERSION >= 0x0a060100
        DECKLINK_BOOL duplex_supported = false;
        HRESULT res;

        if (ctx->attr->GetFlag(BMDDeckLinkSupportsDuplexModeConfiguration, &duplex_supported) != S_OK)
            duplex_supported = false;

        if (duplex_supported) {
            res = ctx->cfg->SetInt(bmdDeckLinkConfigDuplexMode, ctx->duplex_mode == 2 ? bmdDuplexModeFull : bmdDuplexModeHalf);
            if (res != S_OK)
                av_log(avctx, AV_LOG_WARNING, "Setting duplex mode failed.\n");
            else
                av_log(avctx, AV_LOG_VERBOSE, "Successfully set duplex mode to %s duplex.\n", ctx->duplex_mode == 2 ? "full" : "half");
        } else {
            av_log(avctx, AV_LOG_WARNING, "Unable to set duplex mode, because it is not supported.\n");
        }
#else
        av_log(avctx, AV_LOG_WARNING, "Unable to set duplex mode, because it is not supported by this version of the BlackMagic SDK.\n");
#endif
    }
    if (direction == DIRECTION_IN) {
        int ret;
#if BLACKMAGIC_DECKLINK_API_VERSION >= 0x0a030000
        ret = decklink_select_input(avctx, bmdDeckLinkConfigAudioInputConnection);
        if (ret < 0)
            return ret;
#endif
        ret = decklink_select_input(avctx, bmdDeckLinkConfigVideoInputConnection);
        if (ret < 0)
            return ret;
    }
    return 0;
}

int ff_decklink_set_format(AVFormatContext *avctx,
                               int width, int height,
                               int tb_num, int tb_den,
                               enum AVFieldOrder field_order,
                               decklink_direction_t direction, int num)
{
    struct decklink_cctx *cctx = (struct decklink_cctx *)avctx->priv_data;
    struct decklink_ctx *ctx = (struct decklink_ctx *)cctx->ctx;
    BMDDisplayModeSupport support;
    IDeckLinkDisplayModeIterator *itermode;
    IDeckLinkDisplayMode *mode;
    int i = 1;
    HRESULT res;

    av_log(avctx, AV_LOG_DEBUG, "Trying to find mode for frame size %dx%d, frame timing %d/%d, field order %d, direction %d, mode number %d, format code %s\n",
        width, height, tb_num, tb_den, field_order, direction, num, (cctx->format_code) ? cctx->format_code : "(unset)");

    if (direction == DIRECTION_IN) {
        res = ctx->dli->GetDisplayModeIterator (&itermode);
    } else {
        res = ctx->dlo->GetDisplayModeIterator (&itermode);
    }

    if (res!= S_OK) {
            av_log(avctx, AV_LOG_ERROR, "Could not get Display Mode Iterator\n");
            return AVERROR(EIO);
    }

    char format_buf[] = "    ";
    if (cctx->format_code)
        memcpy(format_buf, cctx->format_code, FFMIN(strlen(cctx->format_code), sizeof(format_buf)));
    BMDDisplayMode target_mode = (BMDDisplayMode)AV_RB32(format_buf);
    AVRational target_tb = av_make_q(tb_num, tb_den);
    ctx->bmd_mode = bmdModeUnknown;
    while ((ctx->bmd_mode == bmdModeUnknown) && itermode->Next(&mode) == S_OK) {
        BMDTimeValue bmd_tb_num, bmd_tb_den;
        int bmd_width  = mode->GetWidth();
        int bmd_height = mode->GetHeight();
        BMDDisplayMode bmd_mode = mode->GetDisplayMode();
        BMDFieldDominance bmd_field_dominance = mode->GetFieldDominance();

        mode->GetFrameRate(&bmd_tb_num, &bmd_tb_den);
        AVRational mode_tb = av_make_q(bmd_tb_num, bmd_tb_den);

        av_log(avctx, AV_LOG_DEBUG, "Available Decklink mode %d x %d with rate %.2f%s\n",
               bmd_width, bmd_height, 1/av_q2d(mode_tb),
               (bmd_field_dominance==bmdLowerFieldFirst || bmd_field_dominance==bmdUpperFieldFirst)?"(i)":"");

        if ((bmd_width == width &&
             bmd_height == height &&
             !av_cmp_q(mode_tb, target_tb) &&
             field_order_eq(field_order, bmd_field_dominance))
             || i == num
             || target_mode == bmd_mode) {
            ctx->bmd_mode   = bmd_mode;
            ctx->bmd_width  = bmd_width;
            ctx->bmd_height = bmd_height;
            ctx->bmd_tb_den = bmd_tb_den;
            ctx->bmd_tb_num = bmd_tb_num;
            ctx->bmd_field_dominance = bmd_field_dominance;
            av_log(avctx, AV_LOG_INFO, "Found Decklink mode %d x %d with rate %.2f%s\n",
                bmd_width, bmd_height, 1/av_q2d(mode_tb),
                (ctx->bmd_field_dominance==bmdLowerFieldFirst || ctx->bmd_field_dominance==bmdUpperFieldFirst)?"(i)":"");
        }

        mode->Release();
        i++;
    }

    itermode->Release();

    if (ctx->bmd_mode == bmdModeUnknown)
        return -1;
    if (direction == DIRECTION_IN) {
        if (ctx->dli->DoesSupportVideoMode(ctx->bmd_mode, (BMDPixelFormat) cctx->raw_format,
                                           bmdVideoOutputFlagDefault,
                                           &support, NULL) != S_OK)
            return -1;
    } else {
        ctx->supports_vanc = 1;
        if (ctx->dlo->DoesSupportVideoMode(ctx->bmd_mode, ctx->raw_format,
                                           bmdVideoOutputVANC,
                                           &support, NULL) != S_OK) {
            /* Try again, but without VANC enabled */
            if (ctx->dlo->DoesSupportVideoMode(ctx->bmd_mode, ctx->raw_format,
                                               bmdVideoOutputFlagDefault,
                                               &support, NULL) != S_OK) {
                return -1;
            }
            ctx->supports_vanc = 0;
        }

    }
    if (support == bmdDisplayModeSupported)
        return 0;

    return -1;
}

int ff_decklink_set_format(AVFormatContext *avctx, decklink_direction_t direction, int num) {
    return ff_decklink_set_format(avctx, 0, 0, 0, 0, AV_FIELD_UNKNOWN, direction, num);
}

int ff_decklink_list_devices(AVFormatContext *avctx,
                             struct AVDeviceInfoList *device_list,
                             int show_inputs, int show_outputs)
{
    IDeckLink *dl = NULL;
    IDeckLinkIterator *iter = CreateDeckLinkIteratorInstance();
    int ret = 0;

    if (!iter) {
        av_log(avctx, AV_LOG_ERROR, "Could not create DeckLink iterator\n");
        return AVERROR(EIO);
    }

    while (ret == 0 && iter->Next(&dl) == S_OK) {
        IDeckLinkOutput *output_config;
        IDeckLinkInput *input_config;
        const char *displayName;
        AVDeviceInfo *new_device = NULL;
        int add = 0;

        ff_decklink_get_display_name(dl, &displayName);

        if (show_outputs) {
            if (dl->QueryInterface(IID_IDeckLinkOutput, (void **)&output_config) == S_OK) {
                output_config->Release();
                add = 1;
            }
        }

        if (show_inputs) {
            if (dl->QueryInterface(IID_IDeckLinkInput, (void **)&input_config) == S_OK) {
                input_config->Release();
                add = 1;
            }
        }

        if (add == 1) {
            new_device = (AVDeviceInfo *) av_mallocz(sizeof(AVDeviceInfo));
            if (!new_device) {
                ret = AVERROR(ENOMEM);
                goto next;
            }
            new_device->device_name = av_strdup(displayName);
            if (!new_device->device_name) {
                ret = AVERROR(ENOMEM);
                goto next;
            }

            new_device->device_description = av_strdup(displayName);
            if (!new_device->device_description) {
                av_freep(&new_device->device_name);
                ret = AVERROR(ENOMEM);
                goto next;
            }

            if ((ret = av_dynarray_add_nofree(&device_list->devices,
                                              &device_list->nb_devices, new_device)) < 0) {
                av_freep(&new_device->device_name);
                av_freep(&new_device->device_description);
                av_freep(&new_device);
                goto next;
            }
        }

    next:
        av_freep(&displayName);
        dl->Release();
    }
    iter->Release();
    return ret;
}

/* This is a wrapper around the ff_decklink_list_devices() which dumps the
   output to av_log() and exits (for backward compatibility with the
   "-list_devices" argument). */
void ff_decklink_list_devices_legacy(AVFormatContext *avctx,
                                     int show_inputs, int show_outputs)
{
    struct AVDeviceInfoList *device_list = NULL;
    int ret;

    device_list = (struct AVDeviceInfoList *) av_mallocz(sizeof(AVDeviceInfoList));
    if (!device_list)
        return;

    ret = ff_decklink_list_devices(avctx, device_list, show_inputs, show_outputs);
    if (ret == 0) {
        av_log(avctx, AV_LOG_INFO, "Blackmagic DeckLink %s devices:\n",
               show_inputs ? "input" : "output");
        for (int i = 0; i < device_list->nb_devices; i++) {
            av_log(avctx, AV_LOG_INFO, "\t'%s'\n", device_list->devices[i]->device_name);
        }
    }
    avdevice_free_list_devices(&device_list);
}

int ff_decklink_list_formats(AVFormatContext *avctx, decklink_direction_t direction)
{
    struct decklink_cctx *cctx = (struct decklink_cctx *)avctx->priv_data;
    struct decklink_ctx *ctx = (struct decklink_ctx *)cctx->ctx;
    IDeckLinkDisplayModeIterator *itermode;
    IDeckLinkDisplayMode *mode;
    uint32_t format_code;
    HRESULT res;

    if (direction == DIRECTION_IN) {
        int ret;
#if BLACKMAGIC_DECKLINK_API_VERSION >= 0x0a030000
        ret = decklink_select_input(avctx, bmdDeckLinkConfigAudioInputConnection);
        if (ret < 0)
            return ret;
#endif
        ret = decklink_select_input(avctx, bmdDeckLinkConfigVideoInputConnection);
        if (ret < 0)
            return ret;
        res = ctx->dli->GetDisplayModeIterator (&itermode);
    } else {
        res = ctx->dlo->GetDisplayModeIterator (&itermode);
    }

    if (res!= S_OK) {
            av_log(avctx, AV_LOG_ERROR, "Could not get Display Mode Iterator\n");
            return AVERROR(EIO);
    }

    av_log(avctx, AV_LOG_INFO, "Supported formats for '%s':\n\tformat_code\tdescription",
               avctx->filename);
    while (itermode->Next(&mode) == S_OK) {
        BMDTimeValue tb_num, tb_den;
        mode->GetFrameRate(&tb_num, &tb_den);
        format_code = av_bswap32(mode->GetDisplayMode());
        av_log(avctx, AV_LOG_INFO, "\n\t%.4s\t\t%ldx%ld at %d/%d fps",
                (char*) &format_code, mode->GetWidth(), mode->GetHeight(),
                (int) tb_den, (int) tb_num);
        switch (mode->GetFieldDominance()) {
        case bmdLowerFieldFirst:
        av_log(avctx, AV_LOG_INFO, " (interlaced, lower field first)"); break;
        case bmdUpperFieldFirst:
        av_log(avctx, AV_LOG_INFO, " (interlaced, upper field first)"); break;
        }
        mode->Release();
    }
    av_log(avctx, AV_LOG_INFO, "\n");

    itermode->Release();

    return 0;
}

void ff_decklink_cleanup(AVFormatContext *avctx)
{
    struct decklink_cctx *cctx = (struct decklink_cctx *)avctx->priv_data;
    struct decklink_ctx *ctx = (struct decklink_ctx *)cctx->ctx;

    if (ctx->dli)
        ctx->dli->Release();
    if (ctx->dlo)
        ctx->dlo->Release();
    if (ctx->attr)
        ctx->attr->Release();
    if (ctx->cfg)
        ctx->cfg->Release();
    if (ctx->dl)
        ctx->dl->Release();
}

int ff_decklink_init_device(AVFormatContext *avctx, const char* name)
{
    struct decklink_cctx *cctx = (struct decklink_cctx *)avctx->priv_data;
    struct decklink_ctx *ctx = (struct decklink_ctx *)cctx->ctx;
    IDeckLink *dl = NULL;
    IDeckLinkIterator *iter = CreateDeckLinkIteratorInstance();

    av_log(avctx, AV_LOG_VERBOSE, "Using BlackMagic SDK version %s\n",
           BLACKMAGIC_DECKLINK_API_VERSION_STRING);

    if (!iter) {
        av_log(avctx, AV_LOG_ERROR, "Could not create DeckLink iterator\n");
        return AVERROR_EXTERNAL;
    }

    while (iter->Next(&dl) == S_OK) {
        const char *displayName;
        ff_decklink_get_display_name(dl, &displayName);
        if (!strcmp(name, displayName)) {
            av_free((void *)displayName);
            ctx->dl = dl;
            break;
        }
        av_free((void *)displayName);
        dl->Release();
    }
    iter->Release();
    if (!ctx->dl)
        return AVERROR(ENXIO);

    if (ctx->dl->QueryInterface(IID_IDeckLinkConfiguration, (void **)&ctx->cfg) != S_OK) {
        av_log(avctx, AV_LOG_ERROR, "Could not get configuration interface for '%s'\n", name);
        ff_decklink_cleanup(avctx);
        return AVERROR_EXTERNAL;
    }

    if (ctx->dl->QueryInterface(IID_IDeckLinkAttributes, (void **)&ctx->attr) != S_OK) {
        av_log(avctx, AV_LOG_ERROR, "Could not get attributes interface for '%s'\n", name);
        ff_decklink_cleanup(avctx);
        return AVERROR_EXTERNAL;
    }

    if (ctx->attr->GetInt(BMDDeckLinkMaximumAudioChannels, &ctx->max_audio_channels) != S_OK) {
        av_log(avctx, AV_LOG_WARNING, "Could not determine number of audio channels\n");
        ctx->max_audio_channels = 0;
    }
    if (ctx->max_audio_channels > DECKLINK_MAX_AUDIO_CHANNELS) {
        av_log(avctx, AV_LOG_WARNING, "Decklink card reported support for more channels than ffmpeg supports\n");
        ctx->max_audio_channels = DECKLINK_MAX_AUDIO_CHANNELS;
    }

    return 0;
}

void avpacket_queue_init(AVFormatContext *avctx, AVPacketQueue *q)
{
    struct decklink_cctx *cctx = (struct decklink_cctx *)avctx->priv_data;
    memset(q, 0, sizeof(AVPacketQueue));
    pthread_mutex_init(&q->mutex, NULL);
    pthread_cond_init(&q->cond, NULL);
    q->avctx = avctx;
    q->max_q_size = cctx->queue_size;
}

void avpacket_queue_flush(AVPacketQueue *q)
{
    AVPacketList *pkt, *pkt1;

    pthread_mutex_lock(&q->mutex);
    for (pkt = q->first_pkt; pkt != NULL; pkt = pkt1) {
        pkt1 = pkt->next;
        av_packet_unref(&pkt->pkt);
        av_freep(&pkt);
    }
    q->last_pkt   = NULL;
    q->first_pkt  = NULL;
    q->nb_packets = 0;
    q->size       = 0;
    pthread_mutex_unlock(&q->mutex);
}

void avpacket_queue_end(AVPacketQueue *q)
{
    avpacket_queue_flush(q);
    pthread_mutex_destroy(&q->mutex);
    pthread_cond_destroy(&q->cond);
}

unsigned long long avpacket_queue_size(AVPacketQueue *q)
{
    unsigned long long size;
    pthread_mutex_lock(&q->mutex);
    size = q->size;
    pthread_mutex_unlock(&q->mutex);
    return size;
}

int avpacket_queue_put(AVPacketQueue *q, AVPacket *pkt)
{
    AVPacketList *pkt1;
    int ret;

    // Drop Packet if queue size is > maximum queue size
    if (avpacket_queue_size(q) > (uint64_t)q->max_q_size) {
        av_log(q->avctx, AV_LOG_WARNING,  "Decklink input buffer overrun!\n");
        return -1;
    }

    pkt1 = (AVPacketList *)av_mallocz(sizeof(AVPacketList));
    if (!pkt1) {
        return -1;
    }
    ret = av_packet_ref(&pkt1->pkt, pkt);
    av_packet_unref(pkt);
    if (ret < 0) {
        av_free(pkt1);
        return -1;
    }
    pkt1->next = NULL;

    pthread_mutex_lock(&q->mutex);

    if (!q->last_pkt) {
        q->first_pkt = pkt1;
    } else {
        q->last_pkt->next = pkt1;
    }

    q->last_pkt = pkt1;
    q->nb_packets++;
    q->size += pkt1->pkt.size + sizeof(*pkt1);

    pthread_cond_signal(&q->cond);

    pthread_mutex_unlock(&q->mutex);
    return 0;
}

int avpacket_queue_get(AVPacketQueue *q, AVPacket *pkt, int block)
{
    AVPacketList *pkt1;
    int ret;

    pthread_mutex_lock(&q->mutex);

    for (;; ) {
        pkt1 = q->first_pkt;
        if (pkt1) {
            q->first_pkt = pkt1->next;
            if (!q->first_pkt) {
                q->last_pkt = NULL;
            }
            q->nb_packets--;
            q->size -= pkt1->pkt.size + sizeof(*pkt1);
            *pkt     = pkt1->pkt;
            av_free(pkt1);
            ret = 1;
            break;
        } else if (!block) {
            ret = 0;
            break;
        } else {
            pthread_cond_wait(&q->cond, &q->mutex);
        }
    }
    pthread_mutex_unlock(&q->mutex);
    return ret;
}<|MERGE_RESOLUTION|>--- conflicted
+++ resolved
@@ -33,12 +33,6 @@
    cause issues with GCC since the warning doesn't apply to C++ files.  However
    Clang does complain (and warnings are treated as errors), so suppress the
    warning just for this one file */
-<<<<<<< HEAD
-#pragma clang diagnostic push
-#pragma clang diagnostic ignored "-Wmissing-prototypes"
-#include <DeckLinkAPIDispatch.cpp>
-#pragma clang diagnostic pop
-=======
 #ifdef __clang__
 #pragma clang diagnostic push
 #pragma clang diagnostic ignored "-Wmissing-prototypes"
@@ -47,7 +41,6 @@
 #ifdef __clang__
 #pragma clang diagnostic pop
 #endif
->>>>>>> 193e6098
 #endif
 
 extern "C" {
