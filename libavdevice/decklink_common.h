/*
 * Blackmagic DeckLink common code
 * Copyright (c) 2013-2014 Ramiro Polla, Luca Barbato, Deti Fliegl
 * Copyright (c) 2017 Akamai Technologies, Inc.
 *
 * This file is part of FFmpeg.
 *
 * FFmpeg is free software; you can redistribute it and/or
 * modify it under the terms of the GNU Lesser General Public
 * License as published by the Free Software Foundation; either
 * version 2.1 of the License, or (at your option) any later version.
 *
 * FFmpeg is distributed in the hope that it will be useful,
 * but WITHOUT ANY WARRANTY; without even the implied warranty of
 * MERCHANTABILITY or FITNESS FOR A PARTICULAR PURPOSE.  See the GNU
 * Lesser General Public License for more details.
 *
 * You should have received a copy of the GNU Lesser General Public
 * License along with FFmpeg; if not, write to the Free Software
 * Foundation, Inc., 51 Franklin Street, Fifth Floor, Boston, MA 02110-1301 USA
 */

#ifndef AVDEVICE_DECKLINK_COMMON_H
#define AVDEVICE_DECKLINK_COMMON_H

#include <DeckLinkAPIVersion.h>

#include "libavutil/thread.h"
#include "decklink_common_c.h"
#if CONFIG_LIBKLVANC
#include "libklvanc/vanc.h"
#endif

#ifdef _WIN32
#define DECKLINK_BOOL BOOL
#else
#define DECKLINK_BOOL bool
#endif

/* Maximum number of channels possible across variants of Blackmagic cards.
   Actual number for any particular model of card may be lower */
#define DECKLINK_MAX_AUDIO_CHANNELS 32

/* This isn't actually tied to the Blackmagic hardware - it's an arbitrary
   number used to size the array of streams */
#define DECKLINK_MAX_DATA_STREAMS 16

class decklink_output_callback;
class decklink_input_callback;

typedef struct AVPacketQueue {
    AVPacketList *first_pkt, *last_pkt;
    int nb_packets;
    unsigned long long size;
    int abort_request;
    pthread_mutex_t mutex;
    pthread_cond_t cond;
    AVFormatContext *avctx;
    int64_t max_q_size;
} AVPacketQueue;

void avpacket_queue_init(AVFormatContext *avctx, AVPacketQueue *q);
void avpacket_queue_flush(AVPacketQueue *q);
void avpacket_queue_end(AVPacketQueue *q);
unsigned long long avpacket_queue_size(AVPacketQueue *q);
int avpacket_queue_put(AVPacketQueue *q, AVPacket *pkt);
int avpacket_queue_get(AVPacketQueue *q, AVPacket *pkt, int block);

struct decklink_ctx {
    /* DeckLink SDK interfaces */
    IDeckLink *dl;
    IDeckLinkOutput *dlo;
    IDeckLinkInput *dli;
    IDeckLinkConfiguration *cfg;
    IDeckLinkAttributes *attr;
    decklink_output_callback *output_callback;
    decklink_input_callback *input_callback;

    /* DeckLink mode information */
    BMDTimeValue bmd_tb_den;
    BMDTimeValue bmd_tb_num;
    BMDDisplayMode bmd_mode;
    BMDVideoConnection video_input;
    BMDAudioConnection audio_input;
    int bmd_width;
    int bmd_height;
    int bmd_field_dominance;
    int supports_vanc;
    int64_t max_audio_channels;

    /* Capture buffer queue */
    AVPacketQueue queue;
    AVPacketQueue vanc_queue;

    /* Streams present */
    int audio;
    int video;

    /* Status */
    int playback_started;
    int capture_started;
    int64_t last_pts;
    unsigned long frameCount;
    unsigned int dropped;
<<<<<<< HEAD
    AVStream *audio_st[DECKLINK_MAX_AUDIO_CHANNELS];
    int num_audio_streams;
=======
    unsigned int late;
    AVStream *audio_st[DECKLINK_MAX_AUDIO_CHANNELS];
    int num_audio_streams;
    unsigned char *audio_buf;
>>>>>>> 5db86cad
    AVStream *data_st[DECKLINK_MAX_DATA_STREAMS];
    int num_data_streams;
    AVStream *video_st;
    AVStream *teletext_st;
    uint16_t cdp_sequence_num;

    /* Options */
    int list_devices;
    int list_formats;
    int64_t teletext_lines;
    double preroll;
    int duplex_mode;
    DecklinkPtsSource audio_pts_source;
    DecklinkPtsSource video_pts_source;
    int draw_bars;
    BMDPixelFormat raw_format;

    int frames_preroll;
    int frames_buffer;

    pthread_mutex_t mutex;
    pthread_cond_t cond;
    int frames_buffer_available_spots;
    int autodetect;

<<<<<<< HEAD
=======
    /* Monitoring feedback to controller */
    int udp_fd;

>>>>>>> 5db86cad
#if CONFIG_LIBKLVANC
    struct klvanc_context_s *vanc_ctx;
#endif

    int channels;
    int audio_depth;
};

typedef enum { DIRECTION_IN, DIRECTION_OUT} decklink_direction_t;

#ifdef _WIN32
#if BLACKMAGIC_DECKLINK_API_VERSION < 0x0a040000
typedef unsigned long buffercount_type;
#else
typedef unsigned int buffercount_type;
#endif
IDeckLinkIterator *CreateDeckLinkIteratorInstance(void);
#else
typedef uint32_t buffercount_type;
#endif

static const BMDAudioConnection decklink_audio_connection_map[] = {
    (BMDAudioConnection)0,
    bmdAudioConnectionEmbedded,
    bmdAudioConnectionAESEBU,
    bmdAudioConnectionAnalog,
    bmdAudioConnectionAnalogXLR,
    bmdAudioConnectionAnalogRCA,
#if BLACKMAGIC_DECKLINK_API_VERSION >= 0x0a050000
    bmdAudioConnectionMicrophone,
#endif
};

static const BMDVideoConnection decklink_video_connection_map[] = {
    (BMDVideoConnection)0,
    bmdVideoConnectionSDI,
    bmdVideoConnectionHDMI,
    bmdVideoConnectionOpticalSDI,
    bmdVideoConnectionComponent,
    bmdVideoConnectionComposite,
    bmdVideoConnectionSVideo,
};

HRESULT ff_decklink_get_display_name(IDeckLink *This, const char **displayName);
int ff_decklink_set_configs(AVFormatContext *avctx, decklink_direction_t direction);
int ff_decklink_set_format(AVFormatContext *avctx, int width, int height, int tb_num, int tb_den, enum AVFieldOrder field_order, decklink_direction_t direction = DIRECTION_OUT, int num = 0);
int ff_decklink_set_format(AVFormatContext *avctx, decklink_direction_t direction, int num);
int ff_decklink_list_devices(AVFormatContext *avctx, struct AVDeviceInfoList *device_list, int show_inputs, int show_outputs);
void ff_decklink_list_devices_legacy(AVFormatContext *avctx, int show_inputs, int show_outputs);
int ff_decklink_list_formats(AVFormatContext *avctx, decklink_direction_t direction = DIRECTION_OUT);
void ff_decklink_cleanup(AVFormatContext *avctx);
int ff_decklink_init_device(AVFormatContext *avctx, const char* name);

#endif /* AVDEVICE_DECKLINK_COMMON_H */<|MERGE_RESOLUTION|>--- conflicted
+++ resolved
@@ -102,15 +102,10 @@
     int64_t last_pts;
     unsigned long frameCount;
     unsigned int dropped;
-<<<<<<< HEAD
-    AVStream *audio_st[DECKLINK_MAX_AUDIO_CHANNELS];
-    int num_audio_streams;
-=======
     unsigned int late;
     AVStream *audio_st[DECKLINK_MAX_AUDIO_CHANNELS];
     int num_audio_streams;
     unsigned char *audio_buf;
->>>>>>> 5db86cad
     AVStream *data_st[DECKLINK_MAX_DATA_STREAMS];
     int num_data_streams;
     AVStream *video_st;
@@ -136,12 +131,9 @@
     int frames_buffer_available_spots;
     int autodetect;
 
-<<<<<<< HEAD
-=======
     /* Monitoring feedback to controller */
     int udp_fd;
 
->>>>>>> 5db86cad
 #if CONFIG_LIBKLVANC
     struct klvanc_context_s *vanc_ctx;
 #endif
