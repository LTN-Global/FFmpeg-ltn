--- conflicted
+++ resolved
@@ -59,13 +59,10 @@
     int raw_format;
     int64_t queue_size;
     int enable_scte_104;
-<<<<<<< HEAD
-=======
     int afd_line;
     int cea708_line;
     int scte104_line;
     char *udp_monitor;
->>>>>>> 193e6098
 };
 
 #endif /* AVDEVICE_DECKLINK_COMMON_C_H */