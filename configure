--- conflicted
+++ resolved
@@ -761,20 +761,11 @@
 
 check_ld(){
     log check_ld "$@"
-<<<<<<< HEAD
     type=$1
     shift 1
-    flags=''
-    libs=''
-    for f; do
-        test "${f}" = "${f#-l}" && flags="$flags $f" || libs="$libs $f"
-    done
-    check_$type $($cflags_filter $flags) || return
-=======
     flags=$(filter_out '-l*' "$@")
     libs=$(filter '-l*' "$@")
-    check_cc $($cflags_filter $flags) || return
->>>>>>> 66a1ccd7
+    check_$type $($cflags_filter $flags) || return
     flags=$($ldflags_filter $flags)
     libs=$($ldflags_filter $libs)
     check_cmd $ld $LDFLAGS $flags $(ld_o $TMPE) $TMPO $libs $extralibs
