/*
 * software YUV to RGB converter
 *
 * Copyright (C) 2009 Konstantin Shishkov
 *
 * MMX/MMX2 template stuff (needed for fast movntq support),
 * 1,4,8bpp support and context / deglobalize stuff
 * by Michael Niedermayer (michaelni@gmx.at)
 *
 * This file is part of FFmpeg.
 *
 * FFmpeg is free software; you can redistribute it and/or
 * modify it under the terms of the GNU Lesser General Public
 * License as published by the Free Software Foundation; either
 * version 2.1 of the License, or (at your option) any later version.
 *
 * FFmpeg is distributed in the hope that it will be useful,
 * but WITHOUT ANY WARRANTY; without even the implied warranty of
 * MERCHANTABILITY or FITNESS FOR A PARTICULAR PURPOSE.  See the GNU
 * Lesser General Public License for more details.
 *
 * You should have received a copy of the GNU Lesser General Public
 * License along with FFmpeg; if not, write to the Free Software
 * Foundation, Inc., 51 Franklin Street, Fifth Floor, Boston, MA 02110-1301 USA
 */

#include <stdio.h>
#include <stdlib.h>
#include <inttypes.h>
#include <assert.h>

#include "config.h"
#include "libswscale/rgb2rgb.h"
#include "libswscale/swscale.h"
#include "libswscale/swscale_internal.h"
#include "libavutil/attributes.h"
#include "libavutil/x86/asm.h"
#include "libavutil/cpu.h"

#if HAVE_INLINE_ASM

#define DITHER1XBPP // only for MMX

/* hope these constant values are cache line aligned */
DECLARE_ASM_CONST(8, uint64_t, mmx_00ffw)   = 0x00ff00ff00ff00ffULL;
DECLARE_ASM_CONST(8, uint64_t, mmx_redmask) = 0xf8f8f8f8f8f8f8f8ULL;
DECLARE_ASM_CONST(8, uint64_t, mmx_grnmask) = 0xfcfcfcfcfcfcfcfcULL;
DECLARE_ASM_CONST(8, uint64_t, pb_e0) = 0xe0e0e0e0e0e0e0e0ULL;
DECLARE_ASM_CONST(8, uint64_t, pb_03) = 0x0303030303030303ULL;
DECLARE_ASM_CONST(8, uint64_t, pb_07) = 0x0707070707070707ULL;

//MMX versions
#if HAVE_MMX_INLINE
#undef RENAME
#undef COMPILE_TEMPLATE_MMXEXT
#define COMPILE_TEMPLATE_MMXEXT 0
#define RENAME(a) a ## _MMX
#include "yuv2rgb_template.c"
#endif /* HAVE_MMX_INLINE */

//MMX2 versions
#if HAVE_MMXEXT_INLINE
#undef RENAME
#undef COMPILE_TEMPLATE_MMXEXT
#define COMPILE_TEMPLATE_MMXEXT 1
#define RENAME(a) a ## _MMX2
#include "yuv2rgb_template.c"
#endif /* HAVE_MMXEXT_INLINE */

#endif /* HAVE_INLINE_ASM */

av_cold SwsFunc ff_yuv2rgb_init_mmx(SwsContext *c)
{
#if HAVE_INLINE_ASM
    int cpu_flags = av_get_cpu_flags();

<<<<<<< HEAD
#if HAVE_MMXEXT
=======
    if (c->srcFormat != PIX_FMT_YUV420P &&
        c->srcFormat != PIX_FMT_YUVA420P)
        return NULL;

#if HAVE_MMXEXT_INLINE
>>>>>>> ede3d640
    if (cpu_flags & AV_CPU_FLAG_MMXEXT) {
        switch (c->dstFormat) {
        case PIX_FMT_RGB24:  return yuv420_rgb24_MMX2;
        case PIX_FMT_BGR24:  return yuv420_bgr24_MMX2;
        }
    }
#endif

    if (cpu_flags & AV_CPU_FLAG_MMX) {
        switch (c->dstFormat) {
            case PIX_FMT_RGB32:
                if (c->srcFormat == PIX_FMT_YUVA420P) {
#if HAVE_7REGS && CONFIG_SWSCALE_ALPHA
                    return yuva420_rgb32_MMX;
#endif
                    break;
                } else return yuv420_rgb32_MMX;
            case PIX_FMT_BGR32:
                if (c->srcFormat == PIX_FMT_YUVA420P) {
#if HAVE_7REGS && CONFIG_SWSCALE_ALPHA
                    return yuva420_bgr32_MMX;
#endif
                    break;
                } else return yuv420_bgr32_MMX;
            case PIX_FMT_RGB24:  return yuv420_rgb24_MMX;
            case PIX_FMT_BGR24:  return yuv420_bgr24_MMX;
            case PIX_FMT_RGB565: return yuv420_rgb16_MMX;
            case PIX_FMT_RGB555: return yuv420_rgb15_MMX;
        }
    }
#endif /* HAVE_INLINE_ASM */

    return NULL;
}<|MERGE_RESOLUTION|>--- conflicted
+++ resolved
@@ -74,15 +74,7 @@
 #if HAVE_INLINE_ASM
     int cpu_flags = av_get_cpu_flags();
 
-<<<<<<< HEAD
-#if HAVE_MMXEXT
-=======
-    if (c->srcFormat != PIX_FMT_YUV420P &&
-        c->srcFormat != PIX_FMT_YUVA420P)
-        return NULL;
-
 #if HAVE_MMXEXT_INLINE
->>>>>>> ede3d640
     if (cpu_flags & AV_CPU_FLAG_MMXEXT) {
         switch (c->dstFormat) {
         case PIX_FMT_RGB24:  return yuv420_rgb24_MMX2;
