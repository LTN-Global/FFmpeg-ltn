--- conflicted
+++ resolved
@@ -84,13 +84,8 @@
                         int width, int height, int src1Stride,
                         int src2Stride, int dstStride);
 void (*deinterleaveBytes)(const uint8_t *src, uint8_t *dst1, uint8_t *dst2,
-<<<<<<< HEAD
-                        int width, int height, int srcStride,
-                        int dst1Stride, int dst2Stride);
-=======
                           int width, int height, int srcStride,
                           int dst1Stride, int dst2Stride);
->>>>>>> 9047491f
 void (*vu9_to_vu12)(const uint8_t *src1, const uint8_t *src2,
                     uint8_t *dst1, uint8_t *dst2,
                     int width, int height,
