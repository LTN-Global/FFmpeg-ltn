/*
 * MJPEG decoder
 * Copyright (c) 2000, 2001 Fabrice Bellard
 * Copyright (c) 2003 Alex Beregszaszi
 * Copyright (c) 2003-2004 Michael Niedermayer
 *
 * Support for external huffman table, various fixes (AVID workaround),
 * aspecting, new decode_frame mechanism and apple mjpeg-b support
 *                                  by Alex Beregszaszi
 *
 * This file is part of FFmpeg.
 *
 * FFmpeg is free software; you can redistribute it and/or
 * modify it under the terms of the GNU Lesser General Public
 * License as published by the Free Software Foundation; either
 * version 2.1 of the License, or (at your option) any later version.
 *
 * FFmpeg is distributed in the hope that it will be useful,
 * but WITHOUT ANY WARRANTY; without even the implied warranty of
 * MERCHANTABILITY or FITNESS FOR A PARTICULAR PURPOSE.  See the GNU
 * Lesser General Public License for more details.
 *
 * You should have received a copy of the GNU Lesser General Public
 * License along with FFmpeg; if not, write to the Free Software
 * Foundation, Inc., 51 Franklin Street, Fifth Floor, Boston, MA 02110-1301 USA
 */

/**
 * @file
 * MJPEG decoder.
 */

#include "libavutil/imgutils.h"
#include "libavutil/avassert.h"
#include "libavutil/opt.h"
#include "avcodec.h"
#include "blockdsp.h"
#include "copy_block.h"
#include "idctdsp.h"
#include "internal.h"
#include "jpegtables.h"
#include "mjpeg.h"
#include "mjpegdec.h"
#include "jpeglsdec.h"
#include "put_bits.h"
#include "tiff.h"
#include "exif.h"
#include "bytestream.h"


static int build_vlc(VLC *vlc, const uint8_t *bits_table,
                     const uint8_t *val_table, int nb_codes,
                     int use_static, int is_ac)
{
    uint8_t huff_size[256] = { 0 };
    uint16_t huff_code[256];
    uint16_t huff_sym[256];
    int i;

    av_assert0(nb_codes <= 256);

    ff_mjpeg_build_huffman_codes(huff_size, huff_code, bits_table, val_table);

    for (i = 0; i < 256; i++)
        huff_sym[i] = i + 16 * is_ac;

    if (is_ac)
        huff_sym[0] = 16 * 256;

    return ff_init_vlc_sparse(vlc, 9, nb_codes, huff_size, 1, 1,
                              huff_code, 2, 2, huff_sym, 2, 2, use_static);
}

static void build_basic_mjpeg_vlc(MJpegDecodeContext *s)
{
    build_vlc(&s->vlcs[0][0], avpriv_mjpeg_bits_dc_luminance,
              avpriv_mjpeg_val_dc, 12, 0, 0);
    build_vlc(&s->vlcs[0][1], avpriv_mjpeg_bits_dc_chrominance,
              avpriv_mjpeg_val_dc, 12, 0, 0);
    build_vlc(&s->vlcs[1][0], avpriv_mjpeg_bits_ac_luminance,
              avpriv_mjpeg_val_ac_luminance, 251, 0, 1);
    build_vlc(&s->vlcs[1][1], avpriv_mjpeg_bits_ac_chrominance,
              avpriv_mjpeg_val_ac_chrominance, 251, 0, 1);
    build_vlc(&s->vlcs[2][0], avpriv_mjpeg_bits_ac_luminance,
              avpriv_mjpeg_val_ac_luminance, 251, 0, 0);
    build_vlc(&s->vlcs[2][1], avpriv_mjpeg_bits_ac_chrominance,
              avpriv_mjpeg_val_ac_chrominance, 251, 0, 0);
}

static void parse_avid(MJpegDecodeContext *s, uint8_t *buf, int len)
{
    s->buggy_avid = 1;
    if (len > 14 && buf[12] == 1) /* 1 - NTSC */
        s->interlace_polarity = 1;
    if (len > 14 && buf[12] == 2) /* 2 - PAL */
        s->interlace_polarity = 0;
    if (s->avctx->debug & FF_DEBUG_PICT_INFO)
        av_log(s->avctx, AV_LOG_INFO, "AVID: len:%d %d\n", len, len > 14 ? buf[12] : -1);
}

static void init_idct(AVCodecContext *avctx)
{
    MJpegDecodeContext *s = avctx->priv_data;

    ff_idctdsp_init(&s->idsp, avctx);
    ff_init_scantable(s->idsp.idct_permutation, &s->scantable,
                      ff_zigzag_direct);
}

av_cold int ff_mjpeg_decode_init(AVCodecContext *avctx)
{
    MJpegDecodeContext *s = avctx->priv_data;

    if (!s->picture_ptr) {
        s->picture = av_frame_alloc();
        if (!s->picture)
            return AVERROR(ENOMEM);
        s->picture_ptr = s->picture;
    }

    s->avctx = avctx;
    ff_blockdsp_init(&s->bdsp, avctx);
    ff_hpeldsp_init(&s->hdsp, avctx->flags);
    init_idct(avctx);
    s->buffer_size   = 0;
    s->buffer        = NULL;
    s->start_code    = -1;
    s->first_picture = 1;
    s->got_picture   = 0;
    s->org_height    = avctx->coded_height;
    avctx->chroma_sample_location = AVCHROMA_LOC_CENTER;
    avctx->colorspace = AVCOL_SPC_BT470BG;

    build_basic_mjpeg_vlc(s);

    if (s->extern_huff) {
        av_log(avctx, AV_LOG_INFO, "using external huffman table\n");
        init_get_bits(&s->gb, avctx->extradata, avctx->extradata_size * 8);
        if (ff_mjpeg_decode_dht(s)) {
            av_log(avctx, AV_LOG_ERROR,
                   "error using external huffman table, switching back to internal\n");
            build_basic_mjpeg_vlc(s);
        }
    }
    if (avctx->field_order == AV_FIELD_BB) { /* quicktime icefloe 019 */
        s->interlace_polarity = 1;           /* bottom field first */
        av_log(avctx, AV_LOG_DEBUG, "bottom field first\n");
    } else if (avctx->field_order == AV_FIELD_UNKNOWN) {
        if (avctx->codec_tag == AV_RL32("MJPG"))
            s->interlace_polarity = 1;
    }

    if (   avctx->extradata_size > 8
        && AV_RL32(avctx->extradata) == 0x2C
        && AV_RL32(avctx->extradata+4) == 0x18) {
        parse_avid(s, avctx->extradata, avctx->extradata_size);
    }

    if (avctx->codec->id == AV_CODEC_ID_AMV)
        s->flipped = 1;

    return 0;
}


/* quantize tables */
int ff_mjpeg_decode_dqt(MJpegDecodeContext *s)
{
    int len, index, i;

    len = get_bits(&s->gb, 16) - 2;

    if (8*len > get_bits_left(&s->gb)) {
        av_log(s->avctx, AV_LOG_ERROR, "dqt: len %d is too large\n", len);
        return AVERROR_INVALIDDATA;
    }

    while (len >= 65) {
        int pr = get_bits(&s->gb, 4);
        if (pr > 1) {
            av_log(s->avctx, AV_LOG_ERROR, "dqt: invalid precision\n");
            return AVERROR_INVALIDDATA;
        }
        index = get_bits(&s->gb, 4);
        if (index >= 4)
            return -1;
        av_log(s->avctx, AV_LOG_DEBUG, "index=%d\n", index);
        /* read quant table */
        for (i = 0; i < 64; i++) {
            s->quant_matrixes[index][i] = get_bits(&s->gb, pr ? 16 : 8);
        }

        // XXX FIXME fine-tune, and perhaps add dc too
        s->qscale[index] = FFMAX(s->quant_matrixes[index][1],
                                 s->quant_matrixes[index][8]) >> 1;
        av_log(s->avctx, AV_LOG_DEBUG, "qscale[%d]: %d\n",
               index, s->qscale[index]);
        len -= 1 + 64 * (1+pr);
    }
    return 0;
}

/* decode huffman tables and build VLC decoders */
int ff_mjpeg_decode_dht(MJpegDecodeContext *s)
{
    int len, index, i, class, n, v, code_max;
    uint8_t bits_table[17];
    uint8_t val_table[256];
    int ret = 0;

    len = get_bits(&s->gb, 16) - 2;

    if (8*len > get_bits_left(&s->gb)) {
        av_log(s->avctx, AV_LOG_ERROR, "dht: len %d is too large\n", len);
        return AVERROR_INVALIDDATA;
    }

    while (len > 0) {
        if (len < 17)
            return AVERROR_INVALIDDATA;
        class = get_bits(&s->gb, 4);
        if (class >= 2)
            return AVERROR_INVALIDDATA;
        index = get_bits(&s->gb, 4);
        if (index >= 4)
            return AVERROR_INVALIDDATA;
        n = 0;
        for (i = 1; i <= 16; i++) {
            bits_table[i] = get_bits(&s->gb, 8);
            n += bits_table[i];
        }
        len -= 17;
        if (len < n || n > 256)
            return AVERROR_INVALIDDATA;

        code_max = 0;
        for (i = 0; i < n; i++) {
            v = get_bits(&s->gb, 8);
            if (v > code_max)
                code_max = v;
            val_table[i] = v;
        }
        len -= n;

        /* build VLC and flush previous vlc if present */
        ff_free_vlc(&s->vlcs[class][index]);
        av_log(s->avctx, AV_LOG_DEBUG, "class=%d index=%d nb_codes=%d\n",
               class, index, code_max + 1);
        if ((ret = build_vlc(&s->vlcs[class][index], bits_table, val_table,
                             code_max + 1, 0, class > 0)) < 0)
            return ret;

        if (class > 0) {
            ff_free_vlc(&s->vlcs[2][index]);
            if ((ret = build_vlc(&s->vlcs[2][index], bits_table, val_table,
                                 code_max + 1, 0, 0)) < 0)
                return ret;
        }
    }
    return 0;
}

int ff_mjpeg_decode_sof(MJpegDecodeContext *s)
{
    int len, nb_components, i, width, height, bits, ret;
    unsigned pix_fmt_id;
    int h_count[MAX_COMPONENTS] = { 0 };
    int v_count[MAX_COMPONENTS] = { 0 };

    s->cur_scan = 0;
    memset(s->upscale_h, 0, sizeof(s->upscale_h));
    memset(s->upscale_v, 0, sizeof(s->upscale_v));

    /* XXX: verify len field validity */
    len     = get_bits(&s->gb, 16);
    bits    = get_bits(&s->gb, 8);

    if (bits > 16 || bits < 1) {
        av_log(s->avctx, AV_LOG_ERROR, "bits %d is invalid\n", bits);
        return AVERROR_INVALIDDATA;
    }

    if (s->avctx->bits_per_raw_sample != bits) {
        av_log(s->avctx, s->avctx->bits_per_raw_sample > 0 ? AV_LOG_INFO : AV_LOG_DEBUG, "Changing bps from %d to %d\n", s->avctx->bits_per_raw_sample, bits);
        s->avctx->bits_per_raw_sample = bits;
        init_idct(s->avctx);
    }
    if (s->pegasus_rct)
        bits = 9;
    if (bits == 9 && !s->pegasus_rct)
        s->rct  = 1;    // FIXME ugly

    if(s->lossless && s->avctx->lowres){
        av_log(s->avctx, AV_LOG_ERROR, "lowres is not possible with lossless jpeg\n");
        return -1;
    }

    height = get_bits(&s->gb, 16);
    width  = get_bits(&s->gb, 16);

    // HACK for odd_height.mov
    if (s->interlaced && s->width == width && s->height == height + 1)
        height= s->height;

    av_log(s->avctx, AV_LOG_DEBUG, "sof0: picture: %dx%d\n", width, height);
    if (av_image_check_size(width, height, 0, s->avctx))
        return AVERROR_INVALIDDATA;

    nb_components = get_bits(&s->gb, 8);
    if (nb_components <= 0 ||
        nb_components > MAX_COMPONENTS)
        return -1;
    if (s->interlaced && (s->bottom_field == !s->interlace_polarity)) {
        if (nb_components != s->nb_components) {
            av_log(s->avctx, AV_LOG_ERROR,
                   "nb_components changing in interlaced picture\n");
            return AVERROR_INVALIDDATA;
        }
    }
    if (s->ls && !(bits <= 8 || nb_components == 1)) {
        avpriv_report_missing_feature(s->avctx,
                                      "JPEG-LS that is not <= 8 "
                                      "bits/component or 16-bit gray");
        return AVERROR_PATCHWELCOME;
    }
    s->nb_components = nb_components;
    s->h_max         = 1;
    s->v_max         = 1;
    for (i = 0; i < nb_components; i++) {
        /* component id */
        s->component_id[i] = get_bits(&s->gb, 8) - 1;
        h_count[i]         = get_bits(&s->gb, 4);
        v_count[i]         = get_bits(&s->gb, 4);
        /* compute hmax and vmax (only used in interleaved case) */
        if (h_count[i] > s->h_max)
            s->h_max = h_count[i];
        if (v_count[i] > s->v_max)
            s->v_max = v_count[i];
        s->quant_index[i] = get_bits(&s->gb, 8);
        if (s->quant_index[i] >= 4) {
            av_log(s->avctx, AV_LOG_ERROR, "quant_index is invalid\n");
            return AVERROR_INVALIDDATA;
        }
        if (!h_count[i] || !v_count[i]) {
            av_log(s->avctx, AV_LOG_ERROR,
                   "Invalid sampling factor in component %d %d:%d\n",
                   i, h_count[i], v_count[i]);
            return AVERROR_INVALIDDATA;
        }

        av_log(s->avctx, AV_LOG_DEBUG, "component %d %d:%d id: %d quant:%d\n",
               i, h_count[i], v_count[i],
               s->component_id[i], s->quant_index[i]);
    }
    if (   nb_components == 4
        && s->component_id[0] == 'C' - 1
        && s->component_id[1] == 'M' - 1
        && s->component_id[2] == 'Y' - 1
        && s->component_id[3] == 'K' - 1)
        s->adobe_transform = 0;

    if (s->ls && (s->h_max > 1 || s->v_max > 1)) {
        avpriv_report_missing_feature(s->avctx, "Subsampling in JPEG-LS");
        return AVERROR_PATCHWELCOME;
    }


    /* if different size, realloc/alloc picture */
    if (width != s->width || height != s->height || bits != s->bits ||
        memcmp(s->h_count, h_count, sizeof(h_count))                ||
        memcmp(s->v_count, v_count, sizeof(v_count))) {

        s->width      = width;
        s->height     = height;
        s->bits       = bits;
        memcpy(s->h_count, h_count, sizeof(h_count));
        memcpy(s->v_count, v_count, sizeof(v_count));
        s->interlaced = 0;
        s->got_picture = 0;

        /* test interlaced mode */
        if (s->first_picture   &&
            (s->multiscope != 2 || s->avctx->time_base.den >= 25 * s->avctx->time_base.num) &&
            s->org_height != 0 &&
            s->height < ((s->org_height * 3) / 4)) {
            s->interlaced                    = 1;
            s->bottom_field                  = s->interlace_polarity;
            s->picture_ptr->interlaced_frame = 1;
            s->picture_ptr->top_field_first  = !s->interlace_polarity;
            height *= 2;
        }

        ret = ff_set_dimensions(s->avctx, width, height);
        if (ret < 0)
            return ret;

        s->first_picture = 0;
    }

    if (s->got_picture && s->interlaced && (s->bottom_field == !s->interlace_polarity)) {
        if (s->progressive) {
            avpriv_request_sample(s->avctx, "progressively coded interlaced picture");
            return AVERROR_INVALIDDATA;
        }
    } else{
        if (s->v_max == 1 && s->h_max == 1 && s->lossless==1 && (nb_components==3 || nb_components==4))
            s->rgb = 1;
        else if (!s->lossless)
            s->rgb = 0;
    /* XXX: not complete test ! */
    pix_fmt_id = ((unsigned)s->h_count[0] << 28) | (s->v_count[0] << 24) |
                 (s->h_count[1] << 20) | (s->v_count[1] << 16) |
                 (s->h_count[2] << 12) | (s->v_count[2] <<  8) |
                 (s->h_count[3] <<  4) |  s->v_count[3];
    av_log(s->avctx, AV_LOG_DEBUG, "pix fmt id %x\n", pix_fmt_id);
    /* NOTE we do not allocate pictures large enough for the possible
     * padding of h/v_count being 4 */
    if (!(pix_fmt_id & 0xD0D0D0D0))
        pix_fmt_id -= (pix_fmt_id & 0xF0F0F0F0) >> 1;
    if (!(pix_fmt_id & 0x0D0D0D0D))
        pix_fmt_id -= (pix_fmt_id & 0x0F0F0F0F) >> 1;

    for (i = 0; i < 8; i++) {
        int j = 6 + (i&1) - (i&6);
        int is = (pix_fmt_id >> (4*i)) & 0xF;
        int js = (pix_fmt_id >> (4*j)) & 0xF;

        if (is == 1 && js != 2 && (i < 2 || i > 5))
            js = (pix_fmt_id >> ( 8 + 4*(i&1))) & 0xF;
        if (is == 1 && js != 2 && (i < 2 || i > 5))
            js = (pix_fmt_id >> (16 + 4*(i&1))) & 0xF;

        if (is == 1 && js == 2) {
            if (i & 1) s->upscale_h[j/2] = 1;
            else       s->upscale_v[j/2] = 1;
        }
    }

    switch (pix_fmt_id) {
    case 0x11111100:
        if (s->rgb)
            s->avctx->pix_fmt = s->bits <= 9 ? AV_PIX_FMT_BGR24 : AV_PIX_FMT_BGR48;
        else {
            if (s->component_id[0] == 'Q' && s->component_id[1] == 'F' && s->component_id[2] == 'A') {
                s->avctx->pix_fmt = s->bits <= 8 ? AV_PIX_FMT_GBRP : AV_PIX_FMT_GBRP16;
            } else {
                if (s->bits <= 8) s->avctx->pix_fmt = s->cs_itu601 ? AV_PIX_FMT_YUV444P : AV_PIX_FMT_YUVJ444P;
                else              s->avctx->pix_fmt = AV_PIX_FMT_YUV444P16;
            s->avctx->color_range = s->cs_itu601 ? AVCOL_RANGE_MPEG : AVCOL_RANGE_JPEG;
            }
        }
        av_assert0(s->nb_components == 3);
        break;
    case 0x11111111:
        if (s->rgb)
            s->avctx->pix_fmt = s->bits <= 9 ? AV_PIX_FMT_ABGR : AV_PIX_FMT_RGBA64;
        else {
            if (s->adobe_transform == 0 && s->bits <= 8) {
                s->avctx->pix_fmt = AV_PIX_FMT_GBRAP;
            } else {
                s->avctx->pix_fmt = s->bits <= 8 ? AV_PIX_FMT_YUVA444P : AV_PIX_FMT_YUVA444P16;
                s->avctx->color_range = s->cs_itu601 ? AVCOL_RANGE_MPEG : AVCOL_RANGE_JPEG;
            }
        }
        av_assert0(s->nb_components == 4);
        break;
    case 0x22111122:
    case 0x22111111:
        if (s->adobe_transform == 0 && s->bits <= 8) {
            s->avctx->pix_fmt = AV_PIX_FMT_GBRAP;
            s->upscale_v[1] = s->upscale_v[2] = 1;
            s->upscale_h[1] = s->upscale_h[2] = 1;
        } else if (s->adobe_transform == 2 && s->bits <= 8) {
            s->avctx->pix_fmt = AV_PIX_FMT_YUVA444P;
            s->upscale_v[1] = s->upscale_v[2] = 1;
            s->upscale_h[1] = s->upscale_h[2] = 1;
            s->avctx->color_range = s->cs_itu601 ? AVCOL_RANGE_MPEG : AVCOL_RANGE_JPEG;
        } else {
            if (s->bits <= 8) s->avctx->pix_fmt = AV_PIX_FMT_YUVA420P;
            else              s->avctx->pix_fmt = AV_PIX_FMT_YUVA420P16;
            s->avctx->color_range = s->cs_itu601 ? AVCOL_RANGE_MPEG : AVCOL_RANGE_JPEG;
        }
        av_assert0(s->nb_components == 4);
        break;
    case 0x12121100:
    case 0x22122100:
    case 0x21211100:
    case 0x22211200:
        if (s->bits <= 8) s->avctx->pix_fmt = s->cs_itu601 ? AV_PIX_FMT_YUV444P : AV_PIX_FMT_YUVJ444P;
        else
            goto unk_pixfmt;
        s->avctx->color_range = s->cs_itu601 ? AVCOL_RANGE_MPEG : AVCOL_RANGE_JPEG;
        break;
    case 0x22221100:
    case 0x22112200:
    case 0x11222200:
        if (s->bits <= 8) s->avctx->pix_fmt = s->cs_itu601 ? AV_PIX_FMT_YUV444P : AV_PIX_FMT_YUVJ444P;
        else
            goto unk_pixfmt;
        s->avctx->color_range = s->cs_itu601 ? AVCOL_RANGE_MPEG : AVCOL_RANGE_JPEG;
        break;
    case 0x11000000:
    case 0x13000000:
    case 0x14000000:
    case 0x31000000:
    case 0x33000000:
    case 0x34000000:
    case 0x41000000:
    case 0x43000000:
    case 0x44000000:
        if(s->bits <= 8)
            s->avctx->pix_fmt = AV_PIX_FMT_GRAY8;
        else
            s->avctx->pix_fmt = AV_PIX_FMT_GRAY16;
        break;
    case 0x12111100:
    case 0x14121200:
    case 0x14111100:
    case 0x22211100:
    case 0x22112100:
        if (s->component_id[0] == 'Q' && s->component_id[1] == 'F' && s->component_id[2] == 'A') {
            if (s->bits <= 8) s->avctx->pix_fmt = AV_PIX_FMT_GBRP;
            else
                goto unk_pixfmt;
            s->upscale_v[0] = s->upscale_v[1] = 1;
        } else {
            if (pix_fmt_id == 0x14111100)
                s->upscale_v[1] = s->upscale_v[2] = 1;
            if (s->bits <= 8) s->avctx->pix_fmt = s->cs_itu601 ? AV_PIX_FMT_YUV440P : AV_PIX_FMT_YUVJ440P;
            else
                goto unk_pixfmt;
            s->avctx->color_range = s->cs_itu601 ? AVCOL_RANGE_MPEG : AVCOL_RANGE_JPEG;
        }
        break;
    case 0x21111100:
        if (s->component_id[0] == 'Q' && s->component_id[1] == 'F' && s->component_id[2] == 'A') {
            if (s->bits <= 8) s->avctx->pix_fmt = AV_PIX_FMT_GBRP;
            else
                goto unk_pixfmt;
            s->upscale_h[0] = s->upscale_h[1] = 1;
        } else {
            if (s->bits <= 8) s->avctx->pix_fmt = s->cs_itu601 ? AV_PIX_FMT_YUV422P : AV_PIX_FMT_YUVJ422P;
            else              s->avctx->pix_fmt = AV_PIX_FMT_YUV422P16;
            s->avctx->color_range = s->cs_itu601 ? AVCOL_RANGE_MPEG : AVCOL_RANGE_JPEG;
        }
        break;
    case 0x31111100:
        if (s->bits > 8)
            goto unk_pixfmt;
        s->avctx->pix_fmt = s->cs_itu601 ? AV_PIX_FMT_YUV444P : AV_PIX_FMT_YUVJ444P;
        s->avctx->color_range = s->cs_itu601 ? AVCOL_RANGE_MPEG : AVCOL_RANGE_JPEG;
        s->upscale_h[1] = s->upscale_h[2] = 2;
        break;
    case 0x22121100:
    case 0x22111200:
        if (s->bits <= 8) s->avctx->pix_fmt = s->cs_itu601 ? AV_PIX_FMT_YUV422P : AV_PIX_FMT_YUVJ422P;
        else
            goto unk_pixfmt;
        s->avctx->color_range = s->cs_itu601 ? AVCOL_RANGE_MPEG : AVCOL_RANGE_JPEG;
        break;
    case 0x22111100:
    case 0x42111100:
    case 0x24111100:
        if (s->bits <= 8) s->avctx->pix_fmt = s->cs_itu601 ? AV_PIX_FMT_YUV420P : AV_PIX_FMT_YUVJ420P;
        else              s->avctx->pix_fmt = AV_PIX_FMT_YUV420P16;
        s->avctx->color_range = s->cs_itu601 ? AVCOL_RANGE_MPEG : AVCOL_RANGE_JPEG;
        if (pix_fmt_id == 0x42111100) {
            if (s->bits > 8)
                goto unk_pixfmt;
            s->upscale_h[1] = s->upscale_h[2] = 1;
        } else if (pix_fmt_id == 0x24111100) {
            if (s->bits > 8)
                goto unk_pixfmt;
            s->upscale_v[1] = s->upscale_v[2] = 1;
        }
        break;
    case 0x41111100:
        if (s->bits <= 8) s->avctx->pix_fmt = s->cs_itu601 ? AV_PIX_FMT_YUV411P : AV_PIX_FMT_YUVJ411P;
        else
            goto unk_pixfmt;
        s->avctx->color_range = s->cs_itu601 ? AVCOL_RANGE_MPEG : AVCOL_RANGE_JPEG;
        break;
    default:
unk_pixfmt:
        av_log(s->avctx, AV_LOG_ERROR, "Unhandled pixel format 0x%x bits:%d\n", pix_fmt_id, s->bits);
        memset(s->upscale_h, 0, sizeof(s->upscale_h));
        memset(s->upscale_v, 0, sizeof(s->upscale_v));
        return AVERROR_PATCHWELCOME;
    }
    if ((AV_RB32(s->upscale_h) || AV_RB32(s->upscale_v)) && s->avctx->lowres) {
        av_log(s->avctx, AV_LOG_ERROR, "lowres not supported for weird subsampling\n");
        return AVERROR_PATCHWELCOME;
    }
    if (s->ls) {
        memset(s->upscale_h, 0, sizeof(s->upscale_h));
        memset(s->upscale_v, 0, sizeof(s->upscale_v));
        if (s->nb_components == 3) {
            s->avctx->pix_fmt = AV_PIX_FMT_RGB24;
        } else if (s->nb_components != 1) {
            av_log(s->avctx, AV_LOG_ERROR, "Unsupported number of components %d\n", s->nb_components);
            return AVERROR_PATCHWELCOME;
        } else if (s->palette_index && s->bits <= 8)
            s->avctx->pix_fmt = AV_PIX_FMT_PAL8;
        else if (s->bits <= 8)
            s->avctx->pix_fmt = AV_PIX_FMT_GRAY8;
        else
            s->avctx->pix_fmt = AV_PIX_FMT_GRAY16;
    }

    s->pix_desc = av_pix_fmt_desc_get(s->avctx->pix_fmt);
    if (!s->pix_desc) {
        av_log(s->avctx, AV_LOG_ERROR, "Could not get a pixel format descriptor.\n");
        return AVERROR_BUG;
    }

    if (s->avctx->skip_frame == AVDISCARD_ALL) {
        s->picture_ptr->pict_type = AV_PICTURE_TYPE_I;
        s->picture_ptr->key_frame = 1;
        s->got_picture            = 1;
        return 0;
    }

    av_frame_unref(s->picture_ptr);
    if (ff_get_buffer(s->avctx, s->picture_ptr, AV_GET_BUFFER_FLAG_REF) < 0)
        return -1;
    s->picture_ptr->pict_type = AV_PICTURE_TYPE_I;
    s->picture_ptr->key_frame = 1;
    s->got_picture            = 1;

    for (i = 0; i < 4; i++)
        s->linesize[i] = s->picture_ptr->linesize[i] << s->interlaced;

    ff_dlog(s->avctx, "%d %d %d %d %d %d\n",
            s->width, s->height, s->linesize[0], s->linesize[1],
            s->interlaced, s->avctx->height);

    if (len != (8 + (3 * nb_components)))
        av_log(s->avctx, AV_LOG_DEBUG, "decode_sof0: error, len(%d) mismatch\n", len);
    }

    if ((s->rgb && !s->lossless && !s->ls) ||
        (!s->rgb && s->ls && s->nb_components > 1)) {
        av_log(s->avctx, AV_LOG_ERROR, "Unsupported coding and pixel format combination\n");
        return AVERROR_PATCHWELCOME;
    }

    /* totally blank picture as progressive JPEG will only add details to it */
    if (s->progressive) {
        int bw = (width  + s->h_max * 8 - 1) / (s->h_max * 8);
        int bh = (height + s->v_max * 8 - 1) / (s->v_max * 8);
        for (i = 0; i < s->nb_components; i++) {
            int size = bw * bh * s->h_count[i] * s->v_count[i];
            av_freep(&s->blocks[i]);
            av_freep(&s->last_nnz[i]);
            s->blocks[i]       = av_mallocz_array(size, sizeof(**s->blocks));
            s->last_nnz[i]     = av_mallocz_array(size, sizeof(**s->last_nnz));
            if (!s->blocks[i] || !s->last_nnz[i])
                return AVERROR(ENOMEM);
            s->block_stride[i] = bw * s->h_count[i];
        }
        memset(s->coefs_finished, 0, sizeof(s->coefs_finished));
    }
    return 0;
}

static inline int mjpeg_decode_dc(MJpegDecodeContext *s, int dc_index)
{
    int code;
    code = get_vlc2(&s->gb, s->vlcs[0][dc_index].table, 9, 2);
    if (code < 0 || code > 16) {
        av_log(s->avctx, AV_LOG_WARNING,
               "mjpeg_decode_dc: bad vlc: %d:%d (%p)\n",
               0, dc_index, &s->vlcs[0][dc_index]);
        return 0xfffff;
    }

    if (code)
        return get_xbits(&s->gb, code);
    else
        return 0;
}

/* decode block and dequantize */
static int decode_block(MJpegDecodeContext *s, int16_t *block, int component,
                        int dc_index, int ac_index, int16_t *quant_matrix)
{
    int code, i, j, level, val;

    /* DC coef */
    val = mjpeg_decode_dc(s, dc_index);
    if (val == 0xfffff) {
        av_log(s->avctx, AV_LOG_ERROR, "error dc\n");
        return AVERROR_INVALIDDATA;
    }
    val = val * quant_matrix[0] + s->last_dc[component];
    val = FFMIN(val, 32767);
    s->last_dc[component] = val;
    block[0] = val;
    /* AC coefs */
    i = 0;
    {OPEN_READER(re, &s->gb);
    do {
        UPDATE_CACHE(re, &s->gb);
        GET_VLC(code, re, &s->gb, s->vlcs[1][ac_index].table, 9, 2);

        i += ((unsigned)code) >> 4;
            code &= 0xf;
        if (code) {
            if (code > MIN_CACHE_BITS - 16)
                UPDATE_CACHE(re, &s->gb);

            {
                int cache = GET_CACHE(re, &s->gb);
                int sign  = (~cache) >> 31;
                level     = (NEG_USR32(sign ^ cache,code) ^ sign) - sign;
            }

            LAST_SKIP_BITS(re, &s->gb, code);

            if (i > 63) {
                av_log(s->avctx, AV_LOG_ERROR, "error count: %d\n", i);
                return AVERROR_INVALIDDATA;
            }
            j        = s->scantable.permutated[i];
            block[j] = level * quant_matrix[i];
        }
    } while (i < 63);
    CLOSE_READER(re, &s->gb);}

    return 0;
}

static int decode_dc_progressive(MJpegDecodeContext *s, int16_t *block,
                                 int component, int dc_index,
                                 int16_t *quant_matrix, int Al)
{
    int val;
    s->bdsp.clear_block(block);
    val = mjpeg_decode_dc(s, dc_index);
    if (val == 0xfffff) {
        av_log(s->avctx, AV_LOG_ERROR, "error dc\n");
        return AVERROR_INVALIDDATA;
    }
    val = (val * (quant_matrix[0] << Al)) + s->last_dc[component];
    s->last_dc[component] = val;
    block[0] = val;
    return 0;
}

/* decode block and dequantize - progressive JPEG version */
static int decode_block_progressive(MJpegDecodeContext *s, int16_t *block,
                                    uint8_t *last_nnz, int ac_index,
                                    int16_t *quant_matrix,
                                    int ss, int se, int Al, int *EOBRUN)
{
    int code, i, j, level, val, run;

    if (*EOBRUN) {
        (*EOBRUN)--;
        return 0;
    }

    {
        OPEN_READER(re, &s->gb);
        for (i = ss; ; i++) {
            UPDATE_CACHE(re, &s->gb);
            GET_VLC(code, re, &s->gb, s->vlcs[2][ac_index].table, 9, 2);

            run = ((unsigned) code) >> 4;
            code &= 0xF;
            if (code) {
                i += run;
                if (code > MIN_CACHE_BITS - 16)
                    UPDATE_CACHE(re, &s->gb);

                {
                    int cache = GET_CACHE(re, &s->gb);
                    int sign  = (~cache) >> 31;
                    level     = (NEG_USR32(sign ^ cache,code) ^ sign) - sign;
                }

                LAST_SKIP_BITS(re, &s->gb, code);

                if (i >= se) {
                    if (i == se) {
                        j = s->scantable.permutated[se];
                        block[j] = level * (quant_matrix[se] << Al);
                        break;
                    }
                    av_log(s->avctx, AV_LOG_ERROR, "error count: %d\n", i);
                    return AVERROR_INVALIDDATA;
                }
                j = s->scantable.permutated[i];
                block[j] = level * (quant_matrix[i] << Al);
            } else {
                if (run == 0xF) {// ZRL - skip 15 coefficients
                    i += 15;
                    if (i >= se) {
                        av_log(s->avctx, AV_LOG_ERROR, "ZRL overflow: %d\n", i);
                        return AVERROR_INVALIDDATA;
                    }
                } else {
                    val = (1 << run);
                    if (run) {
                        UPDATE_CACHE(re, &s->gb);
                        val += NEG_USR32(GET_CACHE(re, &s->gb), run);
                        LAST_SKIP_BITS(re, &s->gb, run);
                    }
                    *EOBRUN = val - 1;
                    break;
                }
            }
        }
        CLOSE_READER(re, &s->gb);
    }

    if (i > *last_nnz)
        *last_nnz = i;

    return 0;
}

#define REFINE_BIT(j) {                                             \
    UPDATE_CACHE(re, &s->gb);                                       \
    sign = block[j] >> 15;                                          \
    block[j] += SHOW_UBITS(re, &s->gb, 1) *                         \
                ((quant_matrix[i] ^ sign) - sign) << Al;            \
    LAST_SKIP_BITS(re, &s->gb, 1);                                  \
}

#define ZERO_RUN                                                    \
for (; ; i++) {                                                     \
    if (i > last) {                                                 \
        i += run;                                                   \
        if (i > se) {                                               \
            av_log(s->avctx, AV_LOG_ERROR, "error count: %d\n", i); \
            return -1;                                              \
        }                                                           \
        break;                                                      \
    }                                                               \
    j = s->scantable.permutated[i];                                 \
    if (block[j])                                                   \
        REFINE_BIT(j)                                               \
    else if (run-- == 0)                                            \
        break;                                                      \
}

/* decode block and dequantize - progressive JPEG refinement pass */
static int decode_block_refinement(MJpegDecodeContext *s, int16_t *block,
                                   uint8_t *last_nnz,
                                   int ac_index, int16_t *quant_matrix,
                                   int ss, int se, int Al, int *EOBRUN)
{
    int code, i = ss, j, sign, val, run;
    int last    = FFMIN(se, *last_nnz);

    OPEN_READER(re, &s->gb);
    if (*EOBRUN) {
        (*EOBRUN)--;
    } else {
        for (; ; i++) {
            UPDATE_CACHE(re, &s->gb);
            GET_VLC(code, re, &s->gb, s->vlcs[2][ac_index].table, 9, 2);

            if (code & 0xF) {
                run = ((unsigned) code) >> 4;
                UPDATE_CACHE(re, &s->gb);
                val = SHOW_UBITS(re, &s->gb, 1);
                LAST_SKIP_BITS(re, &s->gb, 1);
                ZERO_RUN;
                j = s->scantable.permutated[i];
                val--;
                block[j] = ((quant_matrix[i] << Al) ^ val) - val;
                if (i == se) {
                    if (i > *last_nnz)
                        *last_nnz = i;
                    CLOSE_READER(re, &s->gb);
                    return 0;
                }
            } else {
                run = ((unsigned) code) >> 4;
                if (run == 0xF) {
                    ZERO_RUN;
                } else {
                    val = run;
                    run = (1 << run);
                    if (val) {
                        UPDATE_CACHE(re, &s->gb);
                        run += SHOW_UBITS(re, &s->gb, val);
                        LAST_SKIP_BITS(re, &s->gb, val);
                    }
                    *EOBRUN = run - 1;
                    break;
                }
            }
        }

        if (i > *last_nnz)
            *last_nnz = i;
    }

    for (; i <= last; i++) {
        j = s->scantable.permutated[i];
        if (block[j])
            REFINE_BIT(j)
    }
    CLOSE_READER(re, &s->gb);

    return 0;
}
#undef REFINE_BIT
#undef ZERO_RUN

static int handle_rstn(MJpegDecodeContext *s, int nb_components)
{
    int i;
    int reset = 0;

    if (s->restart_interval) {
        s->restart_count--;
        if(s->restart_count == 0 && s->avctx->codec_id == AV_CODEC_ID_THP){
            align_get_bits(&s->gb);
            for (i = 0; i < nb_components; i++) /* reset dc */
                s->last_dc[i] = (4 << s->bits);
        }

        i = 8 + ((-get_bits_count(&s->gb)) & 7);
        /* skip RSTn */
        if (s->restart_count == 0) {
            if(   show_bits(&s->gb, i) == (1 << i) - 1
               || show_bits(&s->gb, i) == 0xFF) {
                int pos = get_bits_count(&s->gb);
                align_get_bits(&s->gb);
                while (get_bits_left(&s->gb) >= 8 && show_bits(&s->gb, 8) == 0xFF)
                    skip_bits(&s->gb, 8);
                if (get_bits_left(&s->gb) >= 8 && (get_bits(&s->gb, 8) & 0xF8) == 0xD0) {
                    for (i = 0; i < nb_components; i++) /* reset dc */
                        s->last_dc[i] = (4 << s->bits);
                    reset = 1;
                } else
                    skip_bits_long(&s->gb, pos - get_bits_count(&s->gb));
            }
        }
    }
    return reset;
}

static int ljpeg_decode_rgb_scan(MJpegDecodeContext *s, int nb_components, int predictor, int point_transform)
{
    int i, mb_x, mb_y;
    uint16_t (*buffer)[4];
    int left[4], top[4], topleft[4];
    const int linesize = s->linesize[0];
    const int mask     = ((1 << s->bits) - 1) << point_transform;
    int resync_mb_y = 0;
    int resync_mb_x = 0;

    if (s->nb_components != 3 && s->nb_components != 4)
        return AVERROR_INVALIDDATA;
    if (s->v_max != 1 || s->h_max != 1 || !s->lossless)
        return AVERROR_INVALIDDATA;


    s->restart_count = s->restart_interval;

    av_fast_malloc(&s->ljpeg_buffer, &s->ljpeg_buffer_size,
                   (unsigned)s->mb_width * 4 * sizeof(s->ljpeg_buffer[0][0]));
    buffer = s->ljpeg_buffer;

    for (i = 0; i < 4; i++)
        buffer[0][i] = 1 << (s->bits - 1);

    for (mb_y = 0; mb_y < s->mb_height; mb_y++) {
        uint8_t *ptr = s->picture_ptr->data[0] + (linesize * mb_y);

        if (s->interlaced && s->bottom_field)
            ptr += linesize >> 1;

        for (i = 0; i < 4; i++)
            top[i] = left[i] = topleft[i] = buffer[0][i];

        for (mb_x = 0; mb_x < s->mb_width; mb_x++) {
            int modified_predictor = predictor;

            if (s->restart_interval && !s->restart_count){
                s->restart_count = s->restart_interval;
                resync_mb_x = mb_x;
                resync_mb_y = mb_y;
                for(i=0; i<4; i++)
                    top[i] = left[i]= topleft[i]= 1 << (s->bits - 1);
            }
            if (mb_y == resync_mb_y || mb_y == resync_mb_y+1 && mb_x < resync_mb_x || !mb_x)
                modified_predictor = 1;

            for (i=0;i<nb_components;i++) {
                int pred, dc;

                topleft[i] = top[i];
                top[i]     = buffer[mb_x][i];

                PREDICT(pred, topleft[i], top[i], left[i], modified_predictor);

                dc = mjpeg_decode_dc(s, s->dc_index[i]);
                if(dc == 0xFFFFF)
                    return -1;

                left[i] = buffer[mb_x][i] =
                    mask & (pred + (dc * (1 << point_transform)));
            }

            if (s->restart_interval && !--s->restart_count) {
                align_get_bits(&s->gb);
                skip_bits(&s->gb, 16); /* skip RSTn */
            }
        }
        if (s->rct && s->nb_components == 4) {
            for (mb_x = 0; mb_x < s->mb_width; mb_x++) {
                ptr[4*mb_x + 2] = buffer[mb_x][0] - ((buffer[mb_x][1] + buffer[mb_x][2] - 0x200) >> 2);
                ptr[4*mb_x + 1] = buffer[mb_x][1] + ptr[4*mb_x + 2];
                ptr[4*mb_x + 3] = buffer[mb_x][2] + ptr[4*mb_x + 2];
                ptr[4*mb_x + 0] = buffer[mb_x][3];
            }
        } else if (s->nb_components == 4) {
            for(i=0; i<nb_components; i++) {
                int c= s->comp_index[i];
                if (s->bits <= 8) {
                    for(mb_x = 0; mb_x < s->mb_width; mb_x++) {
                        ptr[4*mb_x+3-c] = buffer[mb_x][i];
                    }
                } else if(s->bits == 9) {
                    return AVERROR_PATCHWELCOME;
                } else {
                    for(mb_x = 0; mb_x < s->mb_width; mb_x++) {
                        ((uint16_t*)ptr)[4*mb_x+c] = buffer[mb_x][i];
                    }
                }
            }
        } else if (s->rct) {
            for (mb_x = 0; mb_x < s->mb_width; mb_x++) {
                ptr[3*mb_x + 1] = buffer[mb_x][0] - ((buffer[mb_x][1] + buffer[mb_x][2] - 0x200) >> 2);
                ptr[3*mb_x + 0] = buffer[mb_x][1] + ptr[3*mb_x + 1];
                ptr[3*mb_x + 2] = buffer[mb_x][2] + ptr[3*mb_x + 1];
            }
        } else if (s->pegasus_rct) {
            for (mb_x = 0; mb_x < s->mb_width; mb_x++) {
                ptr[3*mb_x + 1] = buffer[mb_x][0] - ((buffer[mb_x][1] + buffer[mb_x][2]) >> 2);
                ptr[3*mb_x + 0] = buffer[mb_x][1] + ptr[3*mb_x + 1];
                ptr[3*mb_x + 2] = buffer[mb_x][2] + ptr[3*mb_x + 1];
            }
        } else {
            for(i=0; i<nb_components; i++) {
                int c= s->comp_index[i];
                if (s->bits <= 8) {
                    for(mb_x = 0; mb_x < s->mb_width; mb_x++) {
                        ptr[3*mb_x+2-c] = buffer[mb_x][i];
                    }
                } else if(s->bits == 9) {
                    return AVERROR_PATCHWELCOME;
                } else {
                    for(mb_x = 0; mb_x < s->mb_width; mb_x++) {
                        ((uint16_t*)ptr)[3*mb_x+2-c] = buffer[mb_x][i];
                    }
                }
            }
        }
    }
    return 0;
}

static int ljpeg_decode_yuv_scan(MJpegDecodeContext *s, int predictor,
                                 int point_transform, int nb_components)
{
    int i, mb_x, mb_y, mask;
    int bits= (s->bits+7)&~7;
    int resync_mb_y = 0;
    int resync_mb_x = 0;

    point_transform += bits - s->bits;
    mask = ((1 << s->bits) - 1) << point_transform;

    av_assert0(nb_components>=1 && nb_components<=4);

    for (mb_y = 0; mb_y < s->mb_height; mb_y++) {
        for (mb_x = 0; mb_x < s->mb_width; mb_x++) {
            if (get_bits_left(&s->gb) < 1) {
                av_log(s->avctx, AV_LOG_ERROR, "bitstream end in yuv_scan\n");
                return AVERROR_INVALIDDATA;
            }
            if (s->restart_interval && !s->restart_count){
                s->restart_count = s->restart_interval;
                resync_mb_x = mb_x;
                resync_mb_y = mb_y;
            }

            if(!mb_x || mb_y == resync_mb_y || mb_y == resync_mb_y+1 && mb_x < resync_mb_x || s->interlaced){
                int toprow  = mb_y == resync_mb_y || mb_y == resync_mb_y+1 && mb_x < resync_mb_x;
                int leftcol = !mb_x || mb_y == resync_mb_y && mb_x == resync_mb_x;
                for (i = 0; i < nb_components; i++) {
                    uint8_t *ptr;
                    uint16_t *ptr16;
                    int n, h, v, x, y, c, j, linesize;
                    n = s->nb_blocks[i];
                    c = s->comp_index[i];
                    h = s->h_scount[i];
                    v = s->v_scount[i];
                    x = 0;
                    y = 0;
                    linesize= s->linesize[c];

                    if(bits>8) linesize /= 2;

                    for(j=0; j<n; j++) {
                        int pred, dc;

                        dc = mjpeg_decode_dc(s, s->dc_index[i]);
                        if(dc == 0xFFFFF)
                            return -1;
                        if (   h * mb_x + x >= s->width
                            || v * mb_y + y >= s->height) {
                            // Nothing to do
                        } else if (bits<=8) {
                        ptr = s->picture_ptr->data[c] + (linesize * (v * mb_y + y)) + (h * mb_x + x); //FIXME optimize this crap
                        if(y==0 && toprow){
                            if(x==0 && leftcol){
                                pred= 1 << (bits - 1);
                            }else{
                                pred= ptr[-1];
                            }
                        }else{
                            if(x==0 && leftcol){
                                pred= ptr[-linesize];
                            }else{
                                PREDICT(pred, ptr[-linesize-1], ptr[-linesize], ptr[-1], predictor);
                            }
                        }

                        if (s->interlaced && s->bottom_field)
                            ptr += linesize >> 1;
                        pred &= mask;
                        *ptr= pred + ((unsigned)dc << point_transform);
                        }else{
                            ptr16 = (uint16_t*)(s->picture_ptr->data[c] + 2*(linesize * (v * mb_y + y)) + 2*(h * mb_x + x)); //FIXME optimize this crap
                            if(y==0 && toprow){
                                if(x==0 && leftcol){
                                    pred= 1 << (bits - 1);
                                }else{
                                    pred= ptr16[-1];
                                }
                            }else{
                                if(x==0 && leftcol){
                                    pred= ptr16[-linesize];
                                }else{
                                    PREDICT(pred, ptr16[-linesize-1], ptr16[-linesize], ptr16[-1], predictor);
                                }
                            }

                            if (s->interlaced && s->bottom_field)
                                ptr16 += linesize >> 1;
                            pred &= mask;
                            *ptr16= pred + ((unsigned)dc << point_transform);
                        }
                        if (++x == h) {
                            x = 0;
                            y++;
                        }
                    }
                }
            } else {
                for (i = 0; i < nb_components; i++) {
                    uint8_t *ptr;
                    uint16_t *ptr16;
                    int n, h, v, x, y, c, j, linesize, dc;
                    n        = s->nb_blocks[i];
                    c        = s->comp_index[i];
                    h        = s->h_scount[i];
                    v        = s->v_scount[i];
                    x        = 0;
                    y        = 0;
                    linesize = s->linesize[c];

                    if(bits>8) linesize /= 2;

                    for (j = 0; j < n; j++) {
                        int pred;

                        dc = mjpeg_decode_dc(s, s->dc_index[i]);
                        if(dc == 0xFFFFF)
                            return -1;
                        if (   h * mb_x + x >= s->width
                            || v * mb_y + y >= s->height) {
                            // Nothing to do
                        } else if (bits<=8) {
                            ptr = s->picture_ptr->data[c] +
                              (linesize * (v * mb_y + y)) +
                              (h * mb_x + x); //FIXME optimize this crap
                            PREDICT(pred, ptr[-linesize-1], ptr[-linesize], ptr[-1], predictor);

                            pred &= mask;
                            *ptr = pred + ((unsigned)dc << point_transform);
                        }else{
                            ptr16 = (uint16_t*)(s->picture_ptr->data[c] + 2*(linesize * (v * mb_y + y)) + 2*(h * mb_x + x)); //FIXME optimize this crap
                            PREDICT(pred, ptr16[-linesize-1], ptr16[-linesize], ptr16[-1], predictor);

                            pred &= mask;
                            *ptr16= pred + ((unsigned)dc << point_transform);
                        }

                        if (++x == h) {
                            x = 0;
                            y++;
                        }
                    }
                }
            }
            if (s->restart_interval && !--s->restart_count) {
                align_get_bits(&s->gb);
                skip_bits(&s->gb, 16); /* skip RSTn */
            }
        }
    }
    return 0;
}

static av_always_inline void mjpeg_copy_block(MJpegDecodeContext *s,
                                              uint8_t *dst, const uint8_t *src,
                                              int linesize, int lowres)
{
    switch (lowres) {
    case 0: s->hdsp.put_pixels_tab[1][0](dst, src, linesize, 8);
        break;
    case 1: copy_block4(dst, src, linesize, linesize, 4);
        break;
    case 2: copy_block2(dst, src, linesize, linesize, 2);
        break;
    case 3: *dst = *src;
        break;
    }
}

static void shift_output(MJpegDecodeContext *s, uint8_t *ptr, int linesize)
{
    int block_x, block_y;
    int size = 8 >> s->avctx->lowres;
    if (s->bits > 8) {
        for (block_y=0; block_y<size; block_y++)
            for (block_x=0; block_x<size; block_x++)
                *(uint16_t*)(ptr + 2*block_x + block_y*linesize) <<= 16 - s->bits;
    } else {
        for (block_y=0; block_y<size; block_y++)
            for (block_x=0; block_x<size; block_x++)
                *(ptr + block_x + block_y*linesize) <<= 8 - s->bits;
    }
}

static int mjpeg_decode_scan(MJpegDecodeContext *s, int nb_components, int Ah,
                             int Al, const uint8_t *mb_bitmask,
                             int mb_bitmask_size,
                             const AVFrame *reference)
{
    int i, mb_x, mb_y, chroma_h_shift, chroma_v_shift, chroma_width, chroma_height;
    uint8_t *data[MAX_COMPONENTS];
    const uint8_t *reference_data[MAX_COMPONENTS];
    int linesize[MAX_COMPONENTS];
    GetBitContext mb_bitmask_gb = {0}; // initialize to silence gcc warning
    int bytes_per_pixel = 1 + (s->bits > 8);

    if (mb_bitmask) {
        if (mb_bitmask_size != (s->mb_width * s->mb_height + 7)>>3) {
            av_log(s->avctx, AV_LOG_ERROR, "mb_bitmask_size mismatches\n");
            return AVERROR_INVALIDDATA;
        }
        init_get_bits(&mb_bitmask_gb, mb_bitmask, s->mb_width * s->mb_height);
    }

    s->restart_count = 0;

    av_pix_fmt_get_chroma_sub_sample(s->avctx->pix_fmt, &chroma_h_shift,
                                     &chroma_v_shift);
    chroma_width  = AV_CEIL_RSHIFT(s->width,  chroma_h_shift);
    chroma_height = AV_CEIL_RSHIFT(s->height, chroma_v_shift);

    for (i = 0; i < nb_components; i++) {
        int c   = s->comp_index[i];
        data[c] = s->picture_ptr->data[c];
        reference_data[c] = reference ? reference->data[c] : NULL;
        linesize[c] = s->linesize[c];
        s->coefs_finished[c] |= 1;
    }

    for (mb_y = 0; mb_y < s->mb_height; mb_y++) {
        for (mb_x = 0; mb_x < s->mb_width; mb_x++) {
            const int copy_mb = mb_bitmask && !get_bits1(&mb_bitmask_gb);

            if (s->restart_interval && !s->restart_count)
                s->restart_count = s->restart_interval;

            if (get_bits_left(&s->gb) < 0) {
                av_log(s->avctx, AV_LOG_ERROR, "overread %d\n",
                       -get_bits_left(&s->gb));
                return AVERROR_INVALIDDATA;
            }
            for (i = 0; i < nb_components; i++) {
                uint8_t *ptr;
                int n, h, v, x, y, c, j;
                int block_offset;
                n = s->nb_blocks[i];
                c = s->comp_index[i];
                h = s->h_scount[i];
                v = s->v_scount[i];
                x = 0;
                y = 0;
                for (j = 0; j < n; j++) {
                    block_offset = (((linesize[c] * (v * mb_y + y) * 8) +
                                     (h * mb_x + x) * 8 * bytes_per_pixel) >> s->avctx->lowres);

                    if (s->interlaced && s->bottom_field)
                        block_offset += linesize[c] >> 1;
                    if (   8*(h * mb_x + x) < ((c == 1) || (c == 2) ? chroma_width  : s->width)
                        && 8*(v * mb_y + y) < ((c == 1) || (c == 2) ? chroma_height : s->height)) {
                        ptr = data[c] + block_offset;
                    } else
                        ptr = NULL;
                    if (!s->progressive) {
                        if (copy_mb) {
                            if (ptr)
                                mjpeg_copy_block(s, ptr, reference_data[c] + block_offset,
                                                linesize[c], s->avctx->lowres);

                        } else {
                            s->bdsp.clear_block(s->block);
                            if (decode_block(s, s->block, i,
                                             s->dc_index[i], s->ac_index[i],
                                             s->quant_matrixes[s->quant_sindex[i]]) < 0) {
                                av_log(s->avctx, AV_LOG_ERROR,
                                       "error y=%d x=%d\n", mb_y, mb_x);
                                return AVERROR_INVALIDDATA;
                            }
                            if (ptr) {
                                s->idsp.idct_put(ptr, linesize[c], s->block);
                                if (s->bits & 7)
                                    shift_output(s, ptr, linesize[c]);
                            }
                        }
                    } else {
                        int block_idx  = s->block_stride[c] * (v * mb_y + y) +
                                         (h * mb_x + x);
                        int16_t *block = s->blocks[c][block_idx];
                        if (Ah)
                            block[0] += get_bits1(&s->gb) *
                                        s->quant_matrixes[s->quant_sindex[i]][0] << Al;
                        else if (decode_dc_progressive(s, block, i, s->dc_index[i],
                                                       s->quant_matrixes[s->quant_sindex[i]],
                                                       Al) < 0) {
                            av_log(s->avctx, AV_LOG_ERROR,
                                   "error y=%d x=%d\n", mb_y, mb_x);
                            return AVERROR_INVALIDDATA;
                        }
                    }
                    ff_dlog(s->avctx, "mb: %d %d processed\n", mb_y, mb_x);
                    ff_dlog(s->avctx, "%d %d %d %d %d %d %d %d \n",
                            mb_x, mb_y, x, y, c, s->bottom_field,
                            (v * mb_y + y) * 8, (h * mb_x + x) * 8);
                    if (++x == h) {
                        x = 0;
                        y++;
                    }
                }
            }

            handle_rstn(s, nb_components);
        }
    }
    return 0;
}

static int mjpeg_decode_scan_progressive_ac(MJpegDecodeContext *s, int ss,
                                            int se, int Ah, int Al)
{
    int mb_x, mb_y;
    int EOBRUN = 0;
    int c = s->comp_index[0];
    int16_t *quant_matrix = s->quant_matrixes[s->quant_sindex[0]];

    av_assert0(ss>=0 && Ah>=0 && Al>=0);
    if (se < ss || se > 63) {
        av_log(s->avctx, AV_LOG_ERROR, "SS/SE %d/%d is invalid\n", ss, se);
        return AVERROR_INVALIDDATA;
    }

    // s->coefs_finished is a bitmask for coefficients coded
    // ss and se are parameters telling start and end coefficients
    s->coefs_finished[c] |= (2ULL << se) - (1ULL << ss);

    s->restart_count = 0;

    for (mb_y = 0; mb_y < s->mb_height; mb_y++) {
        int block_idx    = mb_y * s->block_stride[c];
        int16_t (*block)[64] = &s->blocks[c][block_idx];
        uint8_t *last_nnz    = &s->last_nnz[c][block_idx];
        if (get_bits_left(&s->gb) <= 0) {
            av_log(s->avctx, AV_LOG_ERROR, "bitstream truncated in mjpeg_decode_scan_progressive_ac\n");
            return AVERROR_INVALIDDATA;
        }
        for (mb_x = 0; mb_x < s->mb_width; mb_x++, block++, last_nnz++) {
                int ret;
                if (s->restart_interval && !s->restart_count)
                    s->restart_count = s->restart_interval;

                if (Ah)
                    ret = decode_block_refinement(s, *block, last_nnz, s->ac_index[0],
                                                  quant_matrix, ss, se, Al, &EOBRUN);
                else
                    ret = decode_block_progressive(s, *block, last_nnz, s->ac_index[0],
                                                   quant_matrix, ss, se, Al, &EOBRUN);
                if (ret < 0) {
                    av_log(s->avctx, AV_LOG_ERROR,
                           "error y=%d x=%d\n", mb_y, mb_x);
                    return AVERROR_INVALIDDATA;
                }

            if (handle_rstn(s, 0))
                EOBRUN = 0;
        }
    }
    return 0;
}

static void mjpeg_idct_scan_progressive_ac(MJpegDecodeContext *s)
{
    int mb_x, mb_y;
    int c;
    const int bytes_per_pixel = 1 + (s->bits > 8);
    const int block_size = s->lossless ? 1 : 8;

    for (c = 0; c < s->nb_components; c++) {
        uint8_t *data = s->picture_ptr->data[c];
        int linesize  = s->linesize[c];
        int h = s->h_max / s->h_count[c];
        int v = s->v_max / s->v_count[c];
        int mb_width     = (s->width  + h * block_size - 1) / (h * block_size);
        int mb_height    = (s->height + v * block_size - 1) / (v * block_size);

        if (~s->coefs_finished[c])
            av_log(s->avctx, AV_LOG_WARNING, "component %d is incomplete\n", c);

        if (s->interlaced && s->bottom_field)
            data += linesize >> 1;

        for (mb_y = 0; mb_y < mb_height; mb_y++) {
            uint8_t *ptr     = data + (mb_y * linesize * 8 >> s->avctx->lowres);
            int block_idx    = mb_y * s->block_stride[c];
            int16_t (*block)[64] = &s->blocks[c][block_idx];
            for (mb_x = 0; mb_x < mb_width; mb_x++, block++) {
                s->idsp.idct_put(ptr, linesize, *block);
                if (s->bits & 7)
                    shift_output(s, ptr, linesize);
                ptr += bytes_per_pixel*8 >> s->avctx->lowres;
            }
        }
    }
}

int ff_mjpeg_decode_sos(MJpegDecodeContext *s, const uint8_t *mb_bitmask,
                        int mb_bitmask_size, const AVFrame *reference)
{
    int len, nb_components, i, h, v, predictor, point_transform;
    int index, id, ret;
    const int block_size = s->lossless ? 1 : 8;
    int ilv, prev_shift;

    if (!s->got_picture) {
        av_log(s->avctx, AV_LOG_WARNING,
                "Can not process SOS before SOF, skipping\n");
        return -1;
    }

    av_assert0(s->picture_ptr->data[0]);
    /* XXX: verify len field validity */
    len = get_bits(&s->gb, 16);
    nb_components = get_bits(&s->gb, 8);
    if (nb_components == 0 || nb_components > MAX_COMPONENTS) {
        av_log(s->avctx, AV_LOG_ERROR,
               "decode_sos: nb_components (%d) unsupported\n", nb_components);
        return AVERROR_PATCHWELCOME;
    }
    if (len != 6 + 2 * nb_components) {
        av_log(s->avctx, AV_LOG_ERROR, "decode_sos: invalid len (%d)\n", len);
        return AVERROR_INVALIDDATA;
    }
    for (i = 0; i < nb_components; i++) {
        id = get_bits(&s->gb, 8) - 1;
        av_log(s->avctx, AV_LOG_DEBUG, "component: %d\n", id);
        /* find component index */
        for (index = 0; index < s->nb_components; index++)
            if (id == s->component_id[index])
                break;
        if (index == s->nb_components) {
            av_log(s->avctx, AV_LOG_ERROR,
                   "decode_sos: index(%d) out of components\n", index);
            return AVERROR_INVALIDDATA;
        }
        /* Metasoft MJPEG codec has Cb and Cr swapped */
        if (s->avctx->codec_tag == MKTAG('M', 'T', 'S', 'J')
            && nb_components == 3 && s->nb_components == 3 && i)
            index = 3 - i;

        s->quant_sindex[i] = s->quant_index[index];
        s->nb_blocks[i] = s->h_count[index] * s->v_count[index];
        s->h_scount[i]  = s->h_count[index];
        s->v_scount[i]  = s->v_count[index];

        if(nb_components == 3 && s->nb_components == 3 && s->avctx->pix_fmt == AV_PIX_FMT_GBR24P)
            index = (i+2)%3;
        if(nb_components == 1 && s->nb_components == 3 && s->avctx->pix_fmt == AV_PIX_FMT_GBR24P)
            index = (index+2)%3;

        s->comp_index[i] = index;

        s->dc_index[i] = get_bits(&s->gb, 4);
        s->ac_index[i] = get_bits(&s->gb, 4);

        if (s->dc_index[i] <  0 || s->ac_index[i] < 0 ||
            s->dc_index[i] >= 4 || s->ac_index[i] >= 4)
            goto out_of_range;
        if (!s->vlcs[0][s->dc_index[i]].table || !(s->progressive ? s->vlcs[2][s->ac_index[0]].table : s->vlcs[1][s->ac_index[i]].table))
            goto out_of_range;
    }

    predictor = get_bits(&s->gb, 8);       /* JPEG Ss / lossless JPEG predictor /JPEG-LS NEAR */
    ilv = get_bits(&s->gb, 8);             /* JPEG Se / JPEG-LS ILV */
    if(s->avctx->codec_tag != AV_RL32("CJPG")){
        prev_shift      = get_bits(&s->gb, 4); /* Ah */
        point_transform = get_bits(&s->gb, 4); /* Al */
    }else
        prev_shift = point_transform = 0;

    if (nb_components > 1) {
        /* interleaved stream */
        s->mb_width  = (s->width  + s->h_max * block_size - 1) / (s->h_max * block_size);
        s->mb_height = (s->height + s->v_max * block_size - 1) / (s->v_max * block_size);
    } else if (!s->ls) { /* skip this for JPEG-LS */
        h = s->h_max / s->h_scount[0];
        v = s->v_max / s->v_scount[0];
        s->mb_width     = (s->width  + h * block_size - 1) / (h * block_size);
        s->mb_height    = (s->height + v * block_size - 1) / (v * block_size);
        s->nb_blocks[0] = 1;
        s->h_scount[0]  = 1;
        s->v_scount[0]  = 1;
    }

    if (s->avctx->debug & FF_DEBUG_PICT_INFO)
        av_log(s->avctx, AV_LOG_DEBUG, "%s %s p:%d >>:%d ilv:%d bits:%d skip:%d %s comp:%d\n",
               s->lossless ? "lossless" : "sequential DCT", s->rgb ? "RGB" : "",
               predictor, point_transform, ilv, s->bits, s->mjpb_skiptosod,
               s->pegasus_rct ? "PRCT" : (s->rct ? "RCT" : ""), nb_components);


    /* mjpeg-b can have padding bytes between sos and image data, skip them */
    for (i = s->mjpb_skiptosod; i > 0; i--)
        skip_bits(&s->gb, 8);

next_field:
    for (i = 0; i < nb_components; i++)
        s->last_dc[i] = (4 << s->bits);

    if (s->lossless) {
        av_assert0(s->picture_ptr == s->picture);
        if (CONFIG_JPEGLS_DECODER && s->ls) {
//            for () {
//            reset_ls_coding_parameters(s, 0);

            if ((ret = ff_jpegls_decode_picture(s, predictor,
                                                point_transform, ilv)) < 0)
                return ret;
        } else {
            if (s->rgb) {
                if ((ret = ljpeg_decode_rgb_scan(s, nb_components, predictor, point_transform)) < 0)
                    return ret;
            } else {
                if ((ret = ljpeg_decode_yuv_scan(s, predictor,
                                                 point_transform,
                                                 nb_components)) < 0)
                    return ret;
            }
        }
    } else {
        if (s->progressive && predictor) {
            av_assert0(s->picture_ptr == s->picture);
            if ((ret = mjpeg_decode_scan_progressive_ac(s, predictor,
                                                        ilv, prev_shift,
                                                        point_transform)) < 0)
                return ret;
        } else {
            if ((ret = mjpeg_decode_scan(s, nb_components,
                                         prev_shift, point_transform,
                                         mb_bitmask, mb_bitmask_size, reference)) < 0)
                return ret;
        }
    }

    if (s->interlaced &&
        get_bits_left(&s->gb) > 32 &&
        show_bits(&s->gb, 8) == 0xFF) {
        GetBitContext bak = s->gb;
        align_get_bits(&bak);
        if (show_bits(&bak, 16) == 0xFFD1) {
            av_log(s->avctx, AV_LOG_DEBUG, "AVRn interlaced picture marker found\n");
            s->gb = bak;
            skip_bits(&s->gb, 16);
            s->bottom_field ^= 1;

            goto next_field;
        }
    }

    emms_c();
    return 0;
 out_of_range:
    av_log(s->avctx, AV_LOG_ERROR, "decode_sos: ac/dc index out of range\n");
    return AVERROR_INVALIDDATA;
}

static int mjpeg_decode_dri(MJpegDecodeContext *s)
{
    if (get_bits(&s->gb, 16) != 4)
        return AVERROR_INVALIDDATA;
    s->restart_interval = get_bits(&s->gb, 16);
    s->restart_count    = 0;
    av_log(s->avctx, AV_LOG_DEBUG, "restart interval: %d\n",
           s->restart_interval);

    return 0;
}

static int mjpeg_decode_app(MJpegDecodeContext *s)
{
    int len, id, i;

    len = get_bits(&s->gb, 16);
    if (len < 6)
        return AVERROR_INVALIDDATA;
    if (8 * len > get_bits_left(&s->gb))
        return AVERROR_INVALIDDATA;

    id   = get_bits_long(&s->gb, 32);
    len -= 6;

    if (s->avctx->debug & FF_DEBUG_STARTCODE) {
        char id_str[32];
        av_get_codec_tag_string(id_str, sizeof(id_str), av_bswap32(id));
        av_log(s->avctx, AV_LOG_DEBUG, "APPx (%s / %8X) len=%d\n", id_str, id, len);
    }

    /* Buggy AVID, it puts EOI only at every 10th frame. */
    /* Also, this fourcc is used by non-avid files too, it holds some
       information, but it's always present in AVID-created files. */
    if (id == AV_RB32("AVI1")) {
        /* structure:
            4bytes      AVI1
            1bytes      polarity
            1bytes      always zero
            4bytes      field_size
            4bytes      field_size_less_padding
        */
<<<<<<< HEAD
            s->buggy_avid = 1;
        i = get_bits(&s->gb, 8); len--;
        av_log(s->avctx, AV_LOG_DEBUG, "polarity %d\n", i);
#if 0
        skip_bits(&s->gb, 8);
        skip_bits(&s->gb, 32);
        skip_bits(&s->gb, 32);
        len -= 10;
#endif
        goto out;
    }

//    len -= 2;

    if (id == AV_RB32("JFIF")) {
=======
        s->buggy_avid = 1;
        i = get_bits(&s->gb, 8);
        if (i == 2)
            s->bottom_field = 1;
        else if (i == 1)
            s->bottom_field = 0;
        goto out;
    }

    if (id == AV_RL32("JFIF")) {
>>>>>>> b53d8c3c
        int t_w, t_h, v1, v2;
        if (len < 8)
            goto out;
        skip_bits(&s->gb, 8); /* the trailing zero-byte */
        v1 = get_bits(&s->gb, 8);
        v2 = get_bits(&s->gb, 8);
        skip_bits(&s->gb, 8);

        s->avctx->sample_aspect_ratio.num = get_bits(&s->gb, 16);
        s->avctx->sample_aspect_ratio.den = get_bits(&s->gb, 16);
        if (   s->avctx->sample_aspect_ratio.num <= 0
            || s->avctx->sample_aspect_ratio.den <= 0) {
            s->avctx->sample_aspect_ratio.num = 0;
            s->avctx->sample_aspect_ratio.den = 1;
        }

        if (s->avctx->debug & FF_DEBUG_PICT_INFO)
            av_log(s->avctx, AV_LOG_INFO,
                   "mjpeg: JFIF header found (version: %x.%x) SAR=%d/%d\n",
                   v1, v2,
                   s->avctx->sample_aspect_ratio.num,
                   s->avctx->sample_aspect_ratio.den);

        len -= 8;
        if (len >= 2) {
            t_w = get_bits(&s->gb, 8);
            t_h = get_bits(&s->gb, 8);
            if (t_w && t_h) {
                /* skip thumbnail */
                if (len -10 - (t_w * t_h * 3) > 0)
                    len -= t_w * t_h * 3;
            }
            len -= 2;
        }
        goto out;
    }

    if (   id == AV_RB32("Adob")
        && len >= 7
        && show_bits(&s->gb, 8) == 'e'
        && show_bits_long(&s->gb, 32) != AV_RB32("e_CM")) {
        skip_bits(&s->gb,  8); /* 'e' */
        skip_bits(&s->gb, 16); /* version */
        skip_bits(&s->gb, 16); /* flags0 */
        skip_bits(&s->gb, 16); /* flags1 */
        s->adobe_transform = get_bits(&s->gb,  8);
        if (s->avctx->debug & FF_DEBUG_PICT_INFO)
            av_log(s->avctx, AV_LOG_INFO, "mjpeg: Adobe header found, transform=%d\n", s->adobe_transform);
        len -= 7;
        goto out;
    }

    if (id == AV_RB32("LJIF")) {
        int rgb = s->rgb;
        int pegasus_rct = s->pegasus_rct;
        if (s->avctx->debug & FF_DEBUG_PICT_INFO)
            av_log(s->avctx, AV_LOG_INFO,
                   "Pegasus lossless jpeg header found\n");
        skip_bits(&s->gb, 16); /* version ? */
        skip_bits(&s->gb, 16); /* unknown always 0? */
        skip_bits(&s->gb, 16); /* unknown always 0? */
        skip_bits(&s->gb, 16); /* unknown always 0? */
        switch (i=get_bits(&s->gb, 8)) {
        case 1:
            rgb         = 1;
            pegasus_rct = 0;
            break;
        case 2:
            rgb         = 1;
            pegasus_rct = 1;
            break;
        default:
            av_log(s->avctx, AV_LOG_ERROR, "unknown colorspace %d\n", i);
        }

        len -= 9;
        if (s->got_picture)
            if (rgb != s->rgb || pegasus_rct != s->pegasus_rct) {
                av_log(s->avctx, AV_LOG_WARNING, "Mismatching LJIF tag\n");
                goto out;
            }

        s->rgb = rgb;
        s->pegasus_rct = pegasus_rct;

        goto out;
    }
    if (id == AV_RL32("colr") && len > 0) {
        s->colr = get_bits(&s->gb, 8);
        if (s->avctx->debug & FF_DEBUG_PICT_INFO)
            av_log(s->avctx, AV_LOG_INFO, "COLR %d\n", s->colr);
        len --;
        goto out;
    }
    if (id == AV_RL32("xfrm") && len > 0) {
        s->xfrm = get_bits(&s->gb, 8);
        if (s->avctx->debug & FF_DEBUG_PICT_INFO)
            av_log(s->avctx, AV_LOG_INFO, "XFRM %d\n", s->xfrm);
        len --;
        goto out;
    }

    /* JPS extension by VRex */
    if (s->start_code == APP3 && id == AV_RB32("_JPS") && len >= 10) {
        int flags, layout, type;
        if (s->avctx->debug & FF_DEBUG_PICT_INFO)
            av_log(s->avctx, AV_LOG_INFO, "_JPSJPS_\n");

        skip_bits(&s->gb, 32); len -= 4;  /* JPS_ */
        skip_bits(&s->gb, 16); len -= 2;  /* block length */
        skip_bits(&s->gb, 8);             /* reserved */
        flags  = get_bits(&s->gb, 8);
        layout = get_bits(&s->gb, 8);
        type   = get_bits(&s->gb, 8);
        len -= 4;

        s->stereo3d = av_stereo3d_alloc();
        if (!s->stereo3d) {
            goto out;
        }
        if (type == 0) {
            s->stereo3d->type = AV_STEREO3D_2D;
        } else if (type == 1) {
            switch (layout) {
            case 0x01:
                s->stereo3d->type = AV_STEREO3D_LINES;
                break;
            case 0x02:
                s->stereo3d->type = AV_STEREO3D_SIDEBYSIDE;
                break;
            case 0x03:
                s->stereo3d->type = AV_STEREO3D_TOPBOTTOM;
                break;
            }
            if (!(flags & 0x04)) {
                s->stereo3d->flags = AV_STEREO3D_FLAG_INVERT;
            }
        }
        goto out;
    }

    /* EXIF metadata */
    if (s->start_code == APP1 && id == AV_RB32("Exif") && len >= 2) {
        GetByteContext gbytes;
        int ret, le, ifd_offset, bytes_read;
        const uint8_t *aligned;

        skip_bits(&s->gb, 16); // skip padding
        len -= 2;

        // init byte wise reading
        aligned = align_get_bits(&s->gb);
        bytestream2_init(&gbytes, aligned, len);

        // read TIFF header
        ret = ff_tdecode_header(&gbytes, &le, &ifd_offset);
        if (ret) {
            av_log(s->avctx, AV_LOG_ERROR, "mjpeg: invalid TIFF header in EXIF data\n");
        } else {
            bytestream2_seek(&gbytes, ifd_offset, SEEK_SET);

            // read 0th IFD and store the metadata
            // (return values > 0 indicate the presence of subimage metadata)
            ret = avpriv_exif_decode_ifd(s->avctx, &gbytes, le, 0, &s->exif_metadata);
            if (ret < 0) {
                av_log(s->avctx, AV_LOG_ERROR, "mjpeg: error decoding EXIF data\n");
            }
        }

        bytes_read = bytestream2_tell(&gbytes);
        skip_bits(&s->gb, bytes_read << 3);
        len -= bytes_read;

        goto out;
    }

    /* Apple MJPEG-A */
    if ((s->start_code == APP1) && (len > (0x28 - 8))) {
        id   = get_bits_long(&s->gb, 32);
        len -= 4;
        /* Apple MJPEG-A */
<<<<<<< HEAD
        if (id == AV_RB32("mjpg")) {
#if 0
            skip_bits(&s->gb, 32); /* field size */
            skip_bits(&s->gb, 32); /* pad field size */
            skip_bits(&s->gb, 32); /* next off */
            skip_bits(&s->gb, 32); /* quant off */
            skip_bits(&s->gb, 32); /* huff off */
            skip_bits(&s->gb, 32); /* image off */
            skip_bits(&s->gb, 32); /* scan off */
            skip_bits(&s->gb, 32); /* data off */
#endif
=======
        if (id == AV_RL32("mjpg")) {
>>>>>>> b53d8c3c
            if (s->avctx->debug & FF_DEBUG_PICT_INFO)
                av_log(s->avctx, AV_LOG_INFO, "mjpeg: Apple MJPEG-A header found\n");
        }
    }

out:
    /* slow but needed for extreme adobe jpegs */
    if (len < 0)
        av_log(s->avctx, AV_LOG_ERROR,
               "mjpeg: error, decode_app parser read over the end\n");
    while (--len > 0)
        skip_bits(&s->gb, 8);

    return 0;
}

static int mjpeg_decode_com(MJpegDecodeContext *s)
{
    int len = get_bits(&s->gb, 16);
    if (len >= 2 && 8 * len - 16 <= get_bits_left(&s->gb)) {
        int i;
        char *cbuf = av_malloc(len - 1);
        if (!cbuf)
            return AVERROR(ENOMEM);

        for (i = 0; i < len - 2; i++)
            cbuf[i] = get_bits(&s->gb, 8);
        if (i > 0 && cbuf[i - 1] == '\n')
            cbuf[i - 1] = 0;
        else
            cbuf[i] = 0;

        if (s->avctx->debug & FF_DEBUG_PICT_INFO)
            av_log(s->avctx, AV_LOG_INFO, "comment: '%s'\n", cbuf);

        /* buggy avid, it puts EOI only at every 10th frame */
        if (!strncmp(cbuf, "AVID", 4)) {
            parse_avid(s, cbuf, len);
        } else if (!strcmp(cbuf, "CS=ITU601"))
            s->cs_itu601 = 1;
        else if ((!strncmp(cbuf, "Intel(R) JPEG Library, version 1", 32) && s->avctx->codec_tag) ||
                 (!strncmp(cbuf, "Metasoft MJPEG Codec", 20)))
            s->flipped = 1;
        else if (!strcmp(cbuf, "MULTISCOPE II")) {
            s->avctx->sample_aspect_ratio = (AVRational) { 1, 2 };
            s->multiscope = 2;
        }

        av_free(cbuf);
    }

    return 0;
}

/* return the 8 bit start code value and update the search
   state. Return -1 if no start code found */
static int find_marker(const uint8_t **pbuf_ptr, const uint8_t *buf_end)
{
    const uint8_t *buf_ptr;
    unsigned int v, v2;
    int val;
    int skipped = 0;

    buf_ptr = *pbuf_ptr;
    while (buf_end - buf_ptr > 1) {
        v  = *buf_ptr++;
        v2 = *buf_ptr;
        if ((v == 0xff) && (v2 >= 0xc0) && (v2 <= 0xfe) && buf_ptr < buf_end) {
            val = *buf_ptr++;
            goto found;
        }
        skipped++;
    }
    buf_ptr = buf_end;
    val = -1;
found:
    ff_dlog(NULL, "find_marker skipped %d bytes\n", skipped);
    *pbuf_ptr = buf_ptr;
    return val;
}

int ff_mjpeg_find_marker(MJpegDecodeContext *s,
                         const uint8_t **buf_ptr, const uint8_t *buf_end,
                         const uint8_t **unescaped_buf_ptr,
                         int *unescaped_buf_size)
{
    int start_code;
    start_code = find_marker(buf_ptr, buf_end);

    av_fast_padded_malloc(&s->buffer, &s->buffer_size, buf_end - *buf_ptr);
    if (!s->buffer)
        return AVERROR(ENOMEM);

    /* unescape buffer of SOS, use special treatment for JPEG-LS */
    if (start_code == SOS && !s->ls) {
        const uint8_t *src = *buf_ptr;
        const uint8_t *ptr = src;
        uint8_t *dst = s->buffer;

        #define copy_data_segment(skip) do {       \
            ptrdiff_t length = (ptr - src) - (skip);  \
            if (length > 0) {                         \
                memcpy(dst, src, length);             \
                dst += length;                        \
                src = ptr;                            \
            }                                         \
        } while (0)

        if (s->avctx->codec_id == AV_CODEC_ID_THP) {
            ptr = buf_end;
            copy_data_segment(0);
        } else {
            while (ptr < buf_end) {
                uint8_t x = *(ptr++);

                if (x == 0xff) {
                    ptrdiff_t skip = 0;
                    while (ptr < buf_end && x == 0xff) {
                        x = *(ptr++);
                        skip++;
                    }

                    /* 0xFF, 0xFF, ... */
                    if (skip > 1) {
                        copy_data_segment(skip);

                        /* decrement src as it is equal to ptr after the
                         * copy_data_segment macro and we might want to
                         * copy the current value of x later on */
                        src--;
                    }

                    if (x < 0xd0 || x > 0xd7) {
                        copy_data_segment(1);
                        if (x)
                            break;
                    }
                }
            }
            if (src < ptr)
                copy_data_segment(0);
        }
        #undef copy_data_segment

        *unescaped_buf_ptr  = s->buffer;
        *unescaped_buf_size = dst - s->buffer;
        memset(s->buffer + *unescaped_buf_size, 0,
               AV_INPUT_BUFFER_PADDING_SIZE);

        av_log(s->avctx, AV_LOG_DEBUG, "escaping removed %"PTRDIFF_SPECIFIER" bytes\n",
               (buf_end - *buf_ptr) - (dst - s->buffer));
    } else if (start_code == SOS && s->ls) {
        const uint8_t *src = *buf_ptr;
        uint8_t *dst  = s->buffer;
        int bit_count = 0;
        int t = 0, b = 0;
        PutBitContext pb;

        /* find marker */
        while (src + t < buf_end) {
            uint8_t x = src[t++];
            if (x == 0xff) {
                while ((src + t < buf_end) && x == 0xff)
                    x = src[t++];
                if (x & 0x80) {
                    t -= FFMIN(2, t);
                    break;
                }
            }
        }
        bit_count = t * 8;
        init_put_bits(&pb, dst, t);

        /* unescape bitstream */
        while (b < t) {
            uint8_t x = src[b++];
            put_bits(&pb, 8, x);
            if (x == 0xFF && b < t) {
                x = src[b++];
                if (x & 0x80) {
                    av_log(s->avctx, AV_LOG_WARNING, "Invalid escape sequence\n");
                    x &= 0x7f;
                }
                put_bits(&pb, 7, x);
                bit_count--;
            }
        }
        flush_put_bits(&pb);

        *unescaped_buf_ptr  = dst;
        *unescaped_buf_size = (bit_count + 7) >> 3;
        memset(s->buffer + *unescaped_buf_size, 0,
               AV_INPUT_BUFFER_PADDING_SIZE);
    } else {
        *unescaped_buf_ptr  = *buf_ptr;
        *unescaped_buf_size = buf_end - *buf_ptr;
    }

    return start_code;
}

int ff_mjpeg_decode_frame(AVCodecContext *avctx, void *data, int *got_frame,
                          AVPacket *avpkt)
{
    AVFrame     *frame = data;
    const uint8_t *buf = avpkt->data;
    int buf_size       = avpkt->size;
    MJpegDecodeContext *s = avctx->priv_data;
    const uint8_t *buf_end, *buf_ptr;
    const uint8_t *unescaped_buf_ptr;
    int hshift, vshift;
    int unescaped_buf_size;
    int start_code;
    int i, index;
    int ret = 0;
    int is16bit;

    av_dict_free(&s->exif_metadata);
    av_freep(&s->stereo3d);
    s->adobe_transform = -1;

    buf_ptr = buf;
    buf_end = buf + buf_size;
    while (buf_ptr < buf_end) {
        /* find start next marker */
        start_code = ff_mjpeg_find_marker(s, &buf_ptr, buf_end,
                                          &unescaped_buf_ptr,
                                          &unescaped_buf_size);
        /* EOF */
        if (start_code < 0) {
            break;
        } else if (unescaped_buf_size > INT_MAX / 8) {
            av_log(avctx, AV_LOG_ERROR,
                   "MJPEG packet 0x%x too big (%d/%d), corrupt data?\n",
                   start_code, unescaped_buf_size, buf_size);
            return AVERROR_INVALIDDATA;
        }
        av_log(avctx, AV_LOG_DEBUG, "marker=%x avail_size_in_buf=%"PTRDIFF_SPECIFIER"\n",
               start_code, buf_end - buf_ptr);

        ret = init_get_bits8(&s->gb, unescaped_buf_ptr, unescaped_buf_size);

        if (ret < 0) {
            av_log(avctx, AV_LOG_ERROR, "invalid buffer\n");
            goto fail;
        }

        s->start_code = start_code;
        if (s->avctx->debug & FF_DEBUG_STARTCODE)
            av_log(avctx, AV_LOG_DEBUG, "startcode: %X\n", start_code);

        /* process markers */
        if (start_code >= 0xd0 && start_code <= 0xd7)
            av_log(avctx, AV_LOG_DEBUG,
                   "restart marker: %d\n", start_code & 0x0f);
            /* APP fields */
        else if (start_code >= APP0 && start_code <= APP15)
            mjpeg_decode_app(s);
            /* Comment */
        else if (start_code == COM) {
            ret = mjpeg_decode_com(s);
            if (ret < 0)
                return ret;
        } else if (start_code == DQT) {
            ff_mjpeg_decode_dqt(s);
        }

        ret = -1;

        if (!CONFIG_JPEGLS_DECODER &&
            (start_code == SOF48 || start_code == LSE)) {
            av_log(avctx, AV_LOG_ERROR, "JPEG-LS support not enabled.\n");
            return AVERROR(ENOSYS);
        }

        if (avctx->skip_frame == AVDISCARD_ALL) {
            switch(start_code) {
            case SOF0:
            case SOF1:
            case SOF2:
            case SOF3:
            case SOF48:
            case SOI:
            case SOS:
            case EOI:
                break;
            default:
                goto skip;
            }
        }

        switch (start_code) {
        case SOI:
            s->restart_interval = 0;
            s->restart_count    = 0;
            /* nothing to do on SOI */
            break;
        case DHT:
            if ((ret = ff_mjpeg_decode_dht(s)) < 0) {
                av_log(avctx, AV_LOG_ERROR, "huffman table decode error\n");
                goto fail;
            }
            break;
        case SOF0:
        case SOF1:
            s->lossless    = 0;
            s->ls          = 0;
            s->progressive = 0;
            if ((ret = ff_mjpeg_decode_sof(s)) < 0)
                goto fail;
            break;
        case SOF2:
            s->lossless    = 0;
            s->ls          = 0;
            s->progressive = 1;
            if ((ret = ff_mjpeg_decode_sof(s)) < 0)
                goto fail;
            break;
        case SOF3:
            s->avctx->properties |= FF_CODEC_PROPERTY_LOSSLESS;
            s->lossless    = 1;
            s->ls          = 0;
            s->progressive = 0;
            if ((ret = ff_mjpeg_decode_sof(s)) < 0)
                goto fail;
            break;
        case SOF48:
            s->avctx->properties |= FF_CODEC_PROPERTY_LOSSLESS;
            s->lossless    = 1;
            s->ls          = 1;
            s->progressive = 0;
            if ((ret = ff_mjpeg_decode_sof(s)) < 0)
                goto fail;
            break;
        case LSE:
            if (!CONFIG_JPEGLS_DECODER ||
                (ret = ff_jpegls_decode_lse(s)) < 0)
                goto fail;
            break;
        case EOI:
eoi_parser:
            if (avctx->skip_frame != AVDISCARD_ALL && s->progressive && s->cur_scan && s->got_picture)
                mjpeg_idct_scan_progressive_ac(s);
            s->cur_scan = 0;
            if (!s->got_picture) {
                av_log(avctx, AV_LOG_WARNING,
                       "Found EOI before any SOF, ignoring\n");
                break;
            }
            if (s->interlaced) {
                s->bottom_field ^= 1;
                /* if not bottom field, do not output image yet */
                if (s->bottom_field == !s->interlace_polarity)
                    break;
            }
            if (avctx->skip_frame == AVDISCARD_ALL) {
                s->got_picture = 0;
                goto the_end_no_picture;
            }
            if ((ret = av_frame_ref(frame, s->picture_ptr)) < 0)
                return ret;
            *got_frame = 1;
            s->got_picture = 0;

            if (!s->lossless) {
                int qp = FFMAX3(s->qscale[0],
                                s->qscale[1],
                                s->qscale[2]);
                int qpw = (s->width + 15) / 16;
                AVBufferRef *qp_table_buf = av_buffer_alloc(qpw);
                if (qp_table_buf) {
                    memset(qp_table_buf->data, qp, qpw);
                    av_frame_set_qp_table(data, qp_table_buf, 0, FF_QSCALE_TYPE_MPEG1);
                }

                if(avctx->debug & FF_DEBUG_QP)
                    av_log(avctx, AV_LOG_DEBUG, "QP: %d\n", qp);
            }

            goto the_end;
        case SOS:
            s->cur_scan++;
            if (avctx->skip_frame == AVDISCARD_ALL) {
                skip_bits(&s->gb, get_bits_left(&s->gb));
                break;
            }

            if ((ret = ff_mjpeg_decode_sos(s, NULL, 0, NULL)) < 0 &&
                (avctx->err_recognition & AV_EF_EXPLODE))
                goto fail;
            break;
        case DRI:
            mjpeg_decode_dri(s);
            break;
        case SOF5:
        case SOF6:
        case SOF7:
        case SOF9:
        case SOF10:
        case SOF11:
        case SOF13:
        case SOF14:
        case SOF15:
        case JPG:
            av_log(avctx, AV_LOG_ERROR,
                   "mjpeg: unsupported coding type (%x)\n", start_code);
            break;
        }

skip:
        /* eof process start code */
        buf_ptr += (get_bits_count(&s->gb) + 7) / 8;
        av_log(avctx, AV_LOG_DEBUG,
               "marker parser used %d bytes (%d bits)\n",
               (get_bits_count(&s->gb) + 7) / 8, get_bits_count(&s->gb));
    }
    if (s->got_picture && s->cur_scan) {
        av_log(avctx, AV_LOG_WARNING, "EOI missing, emulating\n");
        goto eoi_parser;
    }
    av_log(avctx, AV_LOG_FATAL, "No JPEG data found in image\n");
    return AVERROR_INVALIDDATA;
fail:
    s->got_picture = 0;
    return ret;
the_end:

    is16bit = av_pix_fmt_desc_get(s->avctx->pix_fmt)->comp[0].step > 1;

    if (AV_RB32(s->upscale_h)) {
        int p;
        av_assert0(avctx->pix_fmt == AV_PIX_FMT_YUVJ444P ||
                   avctx->pix_fmt == AV_PIX_FMT_YUV444P  ||
                   avctx->pix_fmt == AV_PIX_FMT_YUVJ440P ||
                   avctx->pix_fmt == AV_PIX_FMT_YUV440P  ||
                   avctx->pix_fmt == AV_PIX_FMT_YUVA444P ||
                   avctx->pix_fmt == AV_PIX_FMT_YUVJ420P ||
                   avctx->pix_fmt == AV_PIX_FMT_YUV420P  ||
                   avctx->pix_fmt == AV_PIX_FMT_YUV420P16||
                   avctx->pix_fmt == AV_PIX_FMT_YUVA420P  ||
                   avctx->pix_fmt == AV_PIX_FMT_YUVA420P16||
                   avctx->pix_fmt == AV_PIX_FMT_GBRP     ||
                   avctx->pix_fmt == AV_PIX_FMT_GBRAP
                  );
        avcodec_get_chroma_sub_sample(s->avctx->pix_fmt, &hshift, &vshift);
        av_assert0(s->nb_components == av_pix_fmt_count_planes(s->picture_ptr->format));
        for (p = 0; p<s->nb_components; p++) {
            uint8_t *line = s->picture_ptr->data[p];
            int w = s->width;
            int h = s->height;
            if (!s->upscale_h[p])
                continue;
            if (p==1 || p==2) {
                w = AV_CEIL_RSHIFT(w, hshift);
                h = AV_CEIL_RSHIFT(h, vshift);
            }
            if (s->upscale_v[p])
                h = (h+1)>>1;
            av_assert0(w > 0);
            for (i = 0; i < h; i++) {
                if (s->upscale_h[p] == 1) {
                    if (is16bit) ((uint16_t*)line)[w - 1] = ((uint16_t*)line)[(w - 1) / 2];
                    else                      line[w - 1] = line[(w - 1) / 2];
                    for (index = w - 2; index > 0; index--) {
                        if (is16bit)
                            ((uint16_t*)line)[index] = (((uint16_t*)line)[index / 2] + ((uint16_t*)line)[(index + 1) / 2]) >> 1;
                        else
                            line[index] = (line[index / 2] + line[(index + 1) / 2]) >> 1;
                    }
                } else if (s->upscale_h[p] == 2) {
                    if (is16bit) {
                        ((uint16_t*)line)[w - 1] = ((uint16_t*)line)[(w - 1) / 3];
                        if (w > 1)
                            ((uint16_t*)line)[w - 2] = ((uint16_t*)line)[w - 1];
                    } else {
                        line[w - 1] = line[(w - 1) / 3];
                        if (w > 1)
                            line[w - 2] = line[w - 1];
                    }
                    for (index = w - 3; index > 0; index--) {
                        line[index] = (line[index / 3] + line[(index + 1) / 3] + line[(index + 2) / 3] + 1) / 3;
                    }
                }
                line += s->linesize[p];
            }
        }
    }
    if (AV_RB32(s->upscale_v)) {
        int p;
        av_assert0(avctx->pix_fmt == AV_PIX_FMT_YUVJ444P ||
                   avctx->pix_fmt == AV_PIX_FMT_YUV444P  ||
                   avctx->pix_fmt == AV_PIX_FMT_YUVJ422P ||
                   avctx->pix_fmt == AV_PIX_FMT_YUV422P  ||
                   avctx->pix_fmt == AV_PIX_FMT_YUVJ420P ||
                   avctx->pix_fmt == AV_PIX_FMT_YUV420P  ||
                   avctx->pix_fmt == AV_PIX_FMT_YUV440P  ||
                   avctx->pix_fmt == AV_PIX_FMT_YUVJ440P ||
                   avctx->pix_fmt == AV_PIX_FMT_YUVA444P ||
                   avctx->pix_fmt == AV_PIX_FMT_YUVA420P  ||
                   avctx->pix_fmt == AV_PIX_FMT_YUVA420P16||
                   avctx->pix_fmt == AV_PIX_FMT_GBRP     ||
                   avctx->pix_fmt == AV_PIX_FMT_GBRAP
                   );
        avcodec_get_chroma_sub_sample(s->avctx->pix_fmt, &hshift, &vshift);
        av_assert0(s->nb_components == av_pix_fmt_count_planes(s->picture_ptr->format));
        for (p = 0; p < s->nb_components; p++) {
            uint8_t *dst;
            int w = s->width;
            int h = s->height;
            if (!s->upscale_v[p])
                continue;
            if (p==1 || p==2) {
                w = AV_CEIL_RSHIFT(w, hshift);
                h = AV_CEIL_RSHIFT(h, vshift);
            }
            dst = &((uint8_t *)s->picture_ptr->data[p])[(h - 1) * s->linesize[p]];
            for (i = h - 1; i; i--) {
                uint8_t *src1 = &((uint8_t *)s->picture_ptr->data[p])[i / 2 * s->linesize[p]];
                uint8_t *src2 = &((uint8_t *)s->picture_ptr->data[p])[(i + 1) / 2 * s->linesize[p]];
                if (src1 == src2 || i == h - 1) {
                    memcpy(dst, src1, w);
                } else {
                    for (index = 0; index < w; index++)
                        dst[index] = (src1[index] + src2[index]) >> 1;
                }
                dst -= s->linesize[p];
            }
        }
    }
    if (s->flipped && !s->rgb) {
        int j;
        avcodec_get_chroma_sub_sample(s->avctx->pix_fmt, &hshift, &vshift);
        av_assert0(s->nb_components == av_pix_fmt_count_planes(s->picture_ptr->format));
        for (index=0; index<s->nb_components; index++) {
            uint8_t *dst = s->picture_ptr->data[index];
            int w = s->picture_ptr->width;
            int h = s->picture_ptr->height;
            if(index && index<3){
                w = AV_CEIL_RSHIFT(w, hshift);
                h = AV_CEIL_RSHIFT(h, vshift);
            }
            if(dst){
                uint8_t *dst2 = dst + s->picture_ptr->linesize[index]*(h-1);
                for (i=0; i<h/2; i++) {
                    for (j=0; j<w; j++)
                        FFSWAP(int, dst[j], dst2[j]);
                    dst  += s->picture_ptr->linesize[index];
                    dst2 -= s->picture_ptr->linesize[index];
                }
            }
        }
    }
    if (s->adobe_transform == 0 && s->avctx->pix_fmt == AV_PIX_FMT_GBRAP) {
        int w = s->picture_ptr->width;
        int h = s->picture_ptr->height;
        av_assert0(s->nb_components == 4);
        for (i=0; i<h; i++) {
            int j;
            uint8_t *dst[4];
            for (index=0; index<4; index++) {
                dst[index] =   s->picture_ptr->data[index]
                             + s->picture_ptr->linesize[index]*i;
            }
            for (j=0; j<w; j++) {
                int k = dst[3][j];
                int r = dst[0][j] * k;
                int g = dst[1][j] * k;
                int b = dst[2][j] * k;
                dst[0][j] = g*257 >> 16;
                dst[1][j] = b*257 >> 16;
                dst[2][j] = r*257 >> 16;
                dst[3][j] = 255;
            }
        }
    }
    if (s->adobe_transform == 2 && s->avctx->pix_fmt == AV_PIX_FMT_YUVA444P) {
        int w = s->picture_ptr->width;
        int h = s->picture_ptr->height;
        av_assert0(s->nb_components == 4);
        for (i=0; i<h; i++) {
            int j;
            uint8_t *dst[4];
            for (index=0; index<4; index++) {
                dst[index] =   s->picture_ptr->data[index]
                             + s->picture_ptr->linesize[index]*i;
            }
            for (j=0; j<w; j++) {
                int k = dst[3][j];
                int r = (255 - dst[0][j]) * k;
                int g = (128 - dst[1][j]) * k;
                int b = (128 - dst[2][j]) * k;
                dst[0][j] = r*257 >> 16;
                dst[1][j] = (g*257 >> 16) + 128;
                dst[2][j] = (b*257 >> 16) + 128;
                dst[3][j] = 255;
            }
        }
    }

    if (s->stereo3d) {
        AVStereo3D *stereo = av_stereo3d_create_side_data(data);
        if (stereo) {
            stereo->type  = s->stereo3d->type;
            stereo->flags = s->stereo3d->flags;
        }
        av_freep(&s->stereo3d);
    }

    av_dict_copy(avpriv_frame_get_metadatap(data), s->exif_metadata, 0);
    av_dict_free(&s->exif_metadata);

the_end_no_picture:
    av_log(avctx, AV_LOG_DEBUG, "decode frame unused %"PTRDIFF_SPECIFIER" bytes\n",
           buf_end - buf_ptr);
//  return buf_end - buf_ptr;
    return buf_ptr - buf;
}

av_cold int ff_mjpeg_decode_end(AVCodecContext *avctx)
{
    MJpegDecodeContext *s = avctx->priv_data;
    int i, j;

    if (s->interlaced && s->bottom_field == !s->interlace_polarity && s->got_picture && !avctx->frame_number) {
        av_log(avctx, AV_LOG_INFO, "Single field\n");
    }

    if (s->picture) {
        av_frame_free(&s->picture);
        s->picture_ptr = NULL;
    } else if (s->picture_ptr)
        av_frame_unref(s->picture_ptr);

    av_freep(&s->buffer);
    av_freep(&s->stereo3d);
    av_freep(&s->ljpeg_buffer);
    s->ljpeg_buffer_size = 0;

    for (i = 0; i < 3; i++) {
        for (j = 0; j < 4; j++)
            ff_free_vlc(&s->vlcs[i][j]);
    }
    for (i = 0; i < MAX_COMPONENTS; i++) {
        av_freep(&s->blocks[i]);
        av_freep(&s->last_nnz[i]);
    }
    av_dict_free(&s->exif_metadata);
    return 0;
}

static void decode_flush(AVCodecContext *avctx)
{
    MJpegDecodeContext *s = avctx->priv_data;
    s->got_picture = 0;
}

#if CONFIG_MJPEG_DECODER
#define OFFSET(x) offsetof(MJpegDecodeContext, x)
#define VD AV_OPT_FLAG_VIDEO_PARAM | AV_OPT_FLAG_DECODING_PARAM
static const AVOption options[] = {
    { "extern_huff", "Use external huffman table.",
      OFFSET(extern_huff), AV_OPT_TYPE_BOOL, { .i64 = 0 }, 0, 1, VD },
    { NULL },
};

static const AVClass mjpegdec_class = {
    .class_name = "MJPEG decoder",
    .item_name  = av_default_item_name,
    .option     = options,
    .version    = LIBAVUTIL_VERSION_INT,
};

AVCodec ff_mjpeg_decoder = {
    .name           = "mjpeg",
    .long_name      = NULL_IF_CONFIG_SMALL("MJPEG (Motion JPEG)"),
    .type           = AVMEDIA_TYPE_VIDEO,
    .id             = AV_CODEC_ID_MJPEG,
    .priv_data_size = sizeof(MJpegDecodeContext),
    .init           = ff_mjpeg_decode_init,
    .close          = ff_mjpeg_decode_end,
    .decode         = ff_mjpeg_decode_frame,
    .flush          = decode_flush,
    .capabilities   = AV_CODEC_CAP_DR1,
    .max_lowres     = 3,
    .priv_class     = &mjpegdec_class,
    .caps_internal  = FF_CODEC_CAP_INIT_THREADSAFE |
                      FF_CODEC_CAP_SKIP_FRAME_FILL_PARAM,
};
#endif
#if CONFIG_THP_DECODER
AVCodec ff_thp_decoder = {
    .name           = "thp",
    .long_name      = NULL_IF_CONFIG_SMALL("Nintendo Gamecube THP video"),
    .type           = AVMEDIA_TYPE_VIDEO,
    .id             = AV_CODEC_ID_THP,
    .priv_data_size = sizeof(MJpegDecodeContext),
    .init           = ff_mjpeg_decode_init,
    .close          = ff_mjpeg_decode_end,
    .decode         = ff_mjpeg_decode_frame,
    .flush          = decode_flush,
    .capabilities   = AV_CODEC_CAP_DR1,
    .max_lowres     = 3,
    .caps_internal  = FF_CODEC_CAP_INIT_THREADSAFE,
};
#endif<|MERGE_RESOLUTION|>--- conflicted
+++ resolved
@@ -1662,34 +1662,13 @@
             4bytes      field_size
             4bytes      field_size_less_padding
         */
-<<<<<<< HEAD
             s->buggy_avid = 1;
         i = get_bits(&s->gb, 8); len--;
         av_log(s->avctx, AV_LOG_DEBUG, "polarity %d\n", i);
-#if 0
-        skip_bits(&s->gb, 8);
-        skip_bits(&s->gb, 32);
-        skip_bits(&s->gb, 32);
-        len -= 10;
-#endif
         goto out;
     }
 
-//    len -= 2;
-
     if (id == AV_RB32("JFIF")) {
-=======
-        s->buggy_avid = 1;
-        i = get_bits(&s->gb, 8);
-        if (i == 2)
-            s->bottom_field = 1;
-        else if (i == 1)
-            s->bottom_field = 0;
-        goto out;
-    }
-
-    if (id == AV_RL32("JFIF")) {
->>>>>>> b53d8c3c
         int t_w, t_h, v1, v2;
         if (len < 8)
             goto out;
@@ -1871,21 +1850,17 @@
         id   = get_bits_long(&s->gb, 32);
         len -= 4;
         /* Apple MJPEG-A */
-<<<<<<< HEAD
         if (id == AV_RB32("mjpg")) {
-#if 0
-            skip_bits(&s->gb, 32); /* field size */
-            skip_bits(&s->gb, 32); /* pad field size */
-            skip_bits(&s->gb, 32); /* next off */
-            skip_bits(&s->gb, 32); /* quant off */
-            skip_bits(&s->gb, 32); /* huff off */
-            skip_bits(&s->gb, 32); /* image off */
-            skip_bits(&s->gb, 32); /* scan off */
-            skip_bits(&s->gb, 32); /* data off */
-#endif
-=======
-        if (id == AV_RL32("mjpg")) {
->>>>>>> b53d8c3c
+            /* structure:
+                4bytes      field size
+                4bytes      pad field size
+                4bytes      next off
+                4bytes      quant off
+                4bytes      huff off
+                4bytes      image off
+                4bytes      scan off
+                4bytes      data off
+            */
             if (s->avctx->debug & FF_DEBUG_PICT_INFO)
                 av_log(s->avctx, AV_LOG_INFO, "mjpeg: Apple MJPEG-A header found\n");
         }
