/*
 * V210 encoder
 *
 * Copyright (C) 2009 Michael Niedermayer <michaelni@gmx.at>
 * Copyright (c) 2009 Baptiste Coudurier <baptiste dot coudurier at gmail dot com>
 *
 * This file is part of FFmpeg.
 *
 * FFmpeg is free software; you can redistribute it and/or
 * modify it under the terms of the GNU Lesser General Public
 * License as published by the Free Software Foundation; either
 * version 2.1 of the License, or (at your option) any later version.
 *
 * FFmpeg is distributed in the hope that it will be useful,
 * but WITHOUT ANY WARRANTY; without even the implied warranty of
 * MERCHANTABILITY or FITNESS FOR A PARTICULAR PURPOSE.  See the GNU
 * Lesser General Public License for more details.
 *
 * You should have received a copy of the GNU Lesser General Public
 * License along with FFmpeg; if not, write to the Free Software
 * Foundation, Inc., 51 Franklin Street, Fifth Floor, Boston, MA 02110-1301 USA
 */

#include "avcodec.h"
#include "bytestream.h"
#include "internal.h"
#include "v210enc.h"
#include "libavutil/vtune.h"

#define CLIP(v) av_clip(v, 4, 1019)
#define CLIP8(v) av_clip(v, 1, 254)

#define WRITE_PIXELS(a, b, c)           \
    do {                                \
        val  =  CLIP(*a++);             \
        val |= (CLIP(*b++) << 10) |     \
               (CLIP(*c++) << 20);      \
        AV_WL32(dst, val);              \
        dst += 4;                       \
    } while (0)

#define WRITE_PIXELS8(a, b, c)          \
    do {                                \
        val  = (CLIP8(*a++) << 2);      \
        val |= (CLIP8(*b++) << 12) |    \
               (CLIP8(*c++) << 22);     \
        AV_WL32(dst, val);              \
        dst += 4;                       \
    } while (0)

static void v210_planar_pack_8_c(const uint8_t *y, const uint8_t *u,
                                 const uint8_t *v, uint8_t *dst,
                                 ptrdiff_t width)
{
    uint32_t val;
    int i;

    /* unroll this to match the assembly */
    for (i = 0; i < width - 11; i += 12) {
        WRITE_PIXELS8(u, y, v);
        WRITE_PIXELS8(y, u, y);
        WRITE_PIXELS8(v, y, u);
        WRITE_PIXELS8(y, v, y);
        WRITE_PIXELS8(u, y, v);
        WRITE_PIXELS8(y, u, y);
        WRITE_PIXELS8(v, y, u);
        WRITE_PIXELS8(y, v, y);
    }
}

static void v210_planar_pack_10_c(const uint16_t *y, const uint16_t *u,
                                  const uint16_t *v, uint8_t *dst,
                                  ptrdiff_t width)
{
    uint32_t val;
    int i;

    for (i = 0; i < width - 5; i += 6) {
        WRITE_PIXELS(u, y, v);
        WRITE_PIXELS(y, u, y);
        WRITE_PIXELS(v, y, u);
        WRITE_PIXELS(y, v, y);
    }
}

av_cold void ff_v210enc_init(V210EncContext *s)
{
    s->pack_line_8  = v210_planar_pack_8_c;
    s->pack_line_10 = v210_planar_pack_10_c;
    s->sample_factor_8  = 1;
    s->sample_factor_10 = 1;

    if (ARCH_X86)
        ff_v210enc_init_x86(s);
}

static av_cold int encode_init(AVCodecContext *avctx)
{
    V210EncContext *s = avctx->priv_data;

    if (avctx->width & 1) {
        av_log(avctx, AV_LOG_ERROR, "v210 needs even width\n");
        return AVERROR(EINVAL);
    }

#if FF_API_CODED_FRAME
FF_DISABLE_DEPRECATION_WARNINGS
    avctx->coded_frame->pict_type = AV_PICTURE_TYPE_I;
FF_ENABLE_DEPRECATION_WARNINGS
#endif

    ff_v210enc_init(s);

    avctx->bits_per_coded_sample = 20;
    avctx->bit_rate = ff_guess_coded_bitrate(avctx) * 16 / 15;

    return 0;
}

static int encode_frame(AVCodecContext *avctx, AVPacket *pkt,
                        const AVFrame *pic, int *got_packet)
{
    V210EncContext *s = avctx->priv_data;
    int aligned_width = ((avctx->width + 47) / 48) * 48;
    int stride = aligned_width * 8 / 3;
    int line_padding = stride - ((avctx->width * 8 + 11) / 12) * 4;
    AVFrameSideData *side_data;
    int h, w, ret;
    uint8_t *dst;
    uint64_t t1;

    t1 = av_vtune_get_timestamp();

    ret = ff_alloc_packet2(avctx, pkt, avctx->height * stride, avctx->height * stride);
    if (ret < 0) {
        av_log(avctx, AV_LOG_ERROR, "Error getting output packet.\n");
        return ret;
    }
    dst = pkt->data;

    if (pic->format == AV_PIX_FMT_YUV422P10) {
        const uint16_t *y = (const uint16_t *)pic->data[0];
        const uint16_t *u = (const uint16_t *)pic->data[1];
        const uint16_t *v = (const uint16_t *)pic->data[2];

        const int sample_size = 6 * s->sample_factor_10;
        const int sample_w    = avctx->width / sample_size;

        for (h = 0; h < avctx->height; h++) {
            uint32_t val;
            w = sample_w * sample_size;
            s->pack_line_10(y, u, v, dst, w);

            y += w;
            u += w >> 1;
            v += w >> 1;
            dst += sample_w * 16 * s->sample_factor_10;

            for (; w < avctx->width - 5; w += 6) {
                WRITE_PIXELS(u, y, v);
                WRITE_PIXELS(y, u, y);
                WRITE_PIXELS(v, y, u);
                WRITE_PIXELS(y, v, y);
            }
            if (w < avctx->width - 1) {
                WRITE_PIXELS(u, y, v);

                val = CLIP(*y++);
                if (w == avctx->width - 2) {
                    AV_WL32(dst, val);
                    dst += 4;
                }
            }
            if (w < avctx->width - 3) {
                val |= (CLIP(*u++) << 10) | (CLIP(*y++) << 20);
                AV_WL32(dst, val);
                dst += 4;

                val = CLIP(*v++) | (CLIP(*y++) << 10);
                AV_WL32(dst, val);
                dst += 4;
            }

            memset(dst, 0, line_padding);
            dst += line_padding;
            y += pic->linesize[0] / 2 - avctx->width;
            u += pic->linesize[1] / 2 - avctx->width / 2;
            v += pic->linesize[2] / 2 - avctx->width / 2;
        }
    } else if(pic->format == AV_PIX_FMT_YUV422P) {
        const uint8_t *y = pic->data[0];
        const uint8_t *u = pic->data[1];
        const uint8_t *v = pic->data[2];

        const int sample_size = 12 * s->sample_factor_8;
        const int sample_w    = avctx->width / sample_size;

        for (h = 0; h < avctx->height; h++) {
            uint32_t val;
            w = sample_w * sample_size;
            s->pack_line_8(y, u, v, dst, w);

            y += w;
            u += w >> 1;
            v += w >> 1;
            dst += sample_w * 32 * s->sample_factor_8;

            for (; w < avctx->width - 5; w += 6) {
                WRITE_PIXELS8(u, y, v);
                WRITE_PIXELS8(y, u, y);
                WRITE_PIXELS8(v, y, u);
                WRITE_PIXELS8(y, v, y);
            }
            if (w < avctx->width - 1) {
                WRITE_PIXELS8(u, y, v);

                val = CLIP8(*y++) << 2;
                if (w == avctx->width - 2) {
                    AV_WL32(dst, val);
                    dst += 4;
                }
            }
            if (w < avctx->width - 3) {
                val |= (CLIP8(*u++) << 12) | (CLIP8(*y++) << 22);
                AV_WL32(dst, val);
                dst += 4;

                val = (CLIP8(*v++) << 2) | (CLIP8(*y++) << 12);
                AV_WL32(dst, val);
                dst += 4;
            }
            memset(dst, 0, line_padding);
            dst += line_padding;

            y += pic->linesize[0] - avctx->width;
            u += pic->linesize[1] - avctx->width / 2;
            v += pic->linesize[2] - avctx->width / 2;
        }
    }

    side_data = av_frame_get_side_data(pic, AV_FRAME_DATA_A53_CC);
    if (side_data && side_data->size) {
        uint8_t *buf = av_packet_new_side_data(pkt, AV_PKT_DATA_A53_CC, side_data->size);
        if (buf)
            memcpy(buf, side_data->data, side_data->size);
        else
            return AVERROR(ENOMEM);
    }

    side_data = av_frame_get_side_data(pic, AV_FRAME_DATA_AFD);
    if (side_data && side_data->size) {
        uint8_t *buf = av_packet_new_side_data(pkt, AV_PKT_DATA_AFD, side_data->size);
        if (buf)
            memcpy(buf, side_data->data, side_data->size);
        else
            return AVERROR(ENOMEM);
    }

<<<<<<< HEAD
=======
    side_data = av_frame_get_side_data(pic, AV_FRAME_DATA_BARDATA);
    if (side_data && side_data->size) {
        uint8_t *buf = av_packet_new_side_data(pkt, AV_PKT_DATA_BARDATA, side_data->size);
        if (buf)
            memcpy(buf, side_data->data, side_data->size);
        else
            return AVERROR(ENOMEM);
    }

    av_vtune_log_event("v210_encode", t1, av_vtune_get_timestamp(), 1);

>>>>>>> 193e6098
    pkt->flags |= AV_PKT_FLAG_KEY;
    *got_packet = 1;
    return 0;
}

AVCodec ff_v210_encoder = {
    .name           = "v210",
    .long_name      = NULL_IF_CONFIG_SMALL("Uncompressed 4:2:2 10-bit"),
    .type           = AVMEDIA_TYPE_VIDEO,
    .id             = AV_CODEC_ID_V210,
    .priv_data_size = sizeof(V210EncContext),
    .init           = encode_init,
    .encode2        = encode_frame,
    .pix_fmts       = (const enum AVPixelFormat[]){ AV_PIX_FMT_YUV422P10, AV_PIX_FMT_YUV422P, AV_PIX_FMT_NONE },
};<|MERGE_RESOLUTION|>--- conflicted
+++ resolved
@@ -256,8 +256,6 @@
             return AVERROR(ENOMEM);
     }
 
-<<<<<<< HEAD
-=======
     side_data = av_frame_get_side_data(pic, AV_FRAME_DATA_BARDATA);
     if (side_data && side_data->size) {
         uint8_t *buf = av_packet_new_side_data(pkt, AV_PKT_DATA_BARDATA, side_data->size);
@@ -269,7 +267,6 @@
 
     av_vtune_log_event("v210_encode", t1, av_vtune_get_timestamp(), 1);
 
->>>>>>> 193e6098
     pkt->flags |= AV_PKT_FLAG_KEY;
     *got_packet = 1;
     return 0;
