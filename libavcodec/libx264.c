--- conflicted
+++ resolved
@@ -87,10 +87,7 @@
     int coder;
     int a53_cc;
     int afd;
-<<<<<<< HEAD
-=======
     int a53_bardata;
->>>>>>> 193e6098
     int b_frame_strategy;
     int chroma_offset;
     int scenechange_threshold;
@@ -373,8 +370,6 @@
                     x4->pic.extra_sei.payloads[num_payloads].payload_type = 4;
                     x4->pic.extra_sei.num_payloads++;
                     num_payloads++;
-<<<<<<< HEAD
-=======
                 }
             }
         }
@@ -410,7 +405,6 @@
                     x4->pic.extra_sei.payloads[num_payloads].payload_type = 4;
                     x4->pic.extra_sei.num_payloads++;
                     num_payloads++;
->>>>>>> 193e6098
                 }
             }
         }
@@ -1002,10 +996,7 @@
     {"wpredp", "Weighted prediction for P-frames", OFFSET(wpredp), AV_OPT_TYPE_STRING, {.str=NULL}, 0, 0, VE},
     {"a53cc",          "Use A53 Closed Captions (if available)",          OFFSET(a53_cc),        AV_OPT_TYPE_BOOL,   {.i64 = 1}, 0, 1, VE},
     {"afd",            "Use Active Format Description (AFD) (if available)",OFFSET(afd),        AV_OPT_TYPE_BOOL,   {.i64 = 1}, 0, 1, VE},
-<<<<<<< HEAD
-=======
     {"bardata",        "Use Active Format Description (AFD) (if available)",OFFSET(a53_bardata), AV_OPT_TYPE_BOOL,   {.i64 = 1}, 0, 1, VE},
->>>>>>> 193e6098
     {"x264opts", "x264 options", OFFSET(x264opts), AV_OPT_TYPE_STRING, {.str=NULL}, 0, 0, VE},
     { "crf",           "Select the quality for constant quality mode",    OFFSET(crf),           AV_OPT_TYPE_FLOAT,  {.dbl = -1 }, -1, FLT_MAX, VE },
     { "crf_max",       "In CRF mode, prevents VBV from lowering quality beyond this point.",OFFSET(crf_max), AV_OPT_TYPE_FLOAT, {.dbl = -1 }, -1, FLT_MAX, VE },
