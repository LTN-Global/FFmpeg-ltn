--- conflicted
+++ resolved
@@ -2310,25 +2310,16 @@
     sei_data[1] = 0;
     sei_data[2] = 49;
 
-<<<<<<< HEAD
-    /* country code (SCTE 128-1 Sec 8.1.2) */
-    AV_WL32(sei_data + 3, MKTAG('D', 'T', 'G', '1'));
-
-    /* country code (SCTE 128-1 Sec 8.2.5) */
-=======
     /* user_identifier (SCTE 128-1 Sec 8.1.2) */
     AV_WL32(sei_data + 3, MKTAG('D', 'T', 'G', '1'));
 
     /* afd_data (SCTE 128-1 Sec 8.2.5) */
->>>>>>> 193e6098
     sei_data[7] = 0x41;
     sei_data[8] = 0xf0 | side_data->data[0];
 
     return 0;
 }
 
-<<<<<<< HEAD
-=======
 int ff_alloc_bardata_sei(const AVFrame *frame, size_t prefix_len,
                          void **data, size_t *sei_size)
 {
@@ -2384,7 +2375,6 @@
     return 0;
 }
 
->>>>>>> 193e6098
 int64_t ff_guess_coded_bitrate(AVCodecContext *avctx)
 {
     AVRational framerate = avctx->framerate;
