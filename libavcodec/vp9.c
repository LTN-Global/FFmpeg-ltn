--- conflicted
+++ resolved
@@ -4350,7 +4350,6 @@
 };
 
 AVCodec ff_vp9_decoder = {
-<<<<<<< HEAD
     .name                  = "vp9",
     .long_name             = NULL_IF_CONFIG_SMALL("Google VP9"),
     .type                  = AVMEDIA_TYPE_VIDEO,
@@ -4359,21 +4358,9 @@
     .init                  = vp9_decode_init,
     .close                 = vp9_decode_free,
     .decode                = vp9_decode_frame,
-    .capabilities          = CODEC_CAP_DR1 | CODEC_CAP_FRAME_THREADS,
+    .capabilities          = AV_CODEC_CAP_DR1 | AV_CODEC_CAP_FRAME_THREADS,
     .flush                 = vp9_decode_flush,
     .init_thread_copy      = ONLY_IF_THREADS_ENABLED(vp9_decode_init_thread_copy),
     .update_thread_context = ONLY_IF_THREADS_ENABLED(vp9_decode_update_thread_context),
     .profiles              = NULL_IF_CONFIG_SMALL(profiles),
-=======
-    .name           = "vp9",
-    .long_name      = NULL_IF_CONFIG_SMALL("Google VP9"),
-    .type           = AVMEDIA_TYPE_VIDEO,
-    .id             = AV_CODEC_ID_VP9,
-    .priv_data_size = sizeof(VP9Context),
-    .init           = vp9_decode_init,
-    .decode         = vp9_decode_packet,
-    .flush          = vp9_decode_flush,
-    .close          = vp9_decode_free,
-    .capabilities   = AV_CODEC_CAP_DR1,
->>>>>>> def97856
 };