/*
 * Video Decode and Presentation API for UNIX (VDPAU) is used for
 * HW decode acceleration for MPEG-1/2, MPEG-4 ASP, H.264 and VC-1.
 *
 * Copyright (c) 2008 NVIDIA
 *
 * This file is part of FFmpeg.
 *
 * FFmpeg is free software; you can redistribute it and/or
 * modify it under the terms of the GNU Lesser General Public
 * License as published by the Free Software Foundation; either
 * version 2.1 of the License, or (at your option) any later version.
 *
 * FFmpeg is distributed in the hope that it will be useful,
 * but WITHOUT ANY WARRANTY; without even the implied warranty of
 * MERCHANTABILITY or FITNESS FOR A PARTICULAR PURPOSE.  See the GNU
 * Lesser General Public License for more details.
 *
 * You should have received a copy of the GNU Lesser General Public
 * License along with FFmpeg; if not, write to the Free Software
 * Foundation, Inc., 51 Franklin Street, Fifth Floor, Boston, MA 02110-1301 USA
 */

#include <limits.h>
#include "libavutil/avassert.h"
#include "avcodec.h"
#include "internal.h"
#include "h264.h"
#include "vc1.h"

#undef NDEBUG
#include <assert.h>

#include "vdpau.h"
#include "vdpau_compat.h"
#include "vdpau_internal.h"

/**
 * @addtogroup VDPAU_Decoding
 *
 * @{
 */

static int vdpau_error(VdpStatus status)
{
    switch (status) {
    case VDP_STATUS_OK:
        return 0;
    case VDP_STATUS_NO_IMPLEMENTATION:
        return AVERROR(ENOSYS);
    case VDP_STATUS_DISPLAY_PREEMPTED:
        return AVERROR(EIO);
    case VDP_STATUS_INVALID_HANDLE:
        return AVERROR(EBADF);
    case VDP_STATUS_INVALID_POINTER:
        return AVERROR(EFAULT);
    case VDP_STATUS_RESOURCES:
        return AVERROR(ENOBUFS);
    case VDP_STATUS_HANDLE_DEVICE_MISMATCH:
        return AVERROR(EXDEV);
    case VDP_STATUS_ERROR:
        return AVERROR(EIO);
    default:
        return AVERROR(EINVAL);
    }
}

AVVDPAUContext *av_alloc_vdpaucontext(void)
{
    return av_vdpau_alloc_context();
}

MAKE_ACCESSORS(AVVDPAUContext, vdpau_hwaccel, AVVDPAU_Render2, render2)

int av_vdpau_get_surface_parameters(AVCodecContext *avctx,
                                    VdpChromaType *type,
                                    uint32_t *width, uint32_t *height)
{
    VdpChromaType t;
    uint32_t w = avctx->coded_width;
    uint32_t h = avctx->coded_height;

    /* See <vdpau/vdpau.h> for per-type alignment constraints. */
    switch (avctx->sw_pix_fmt) {
    case AV_PIX_FMT_YUV420P:
    case AV_PIX_FMT_YUVJ420P:
        t = VDP_CHROMA_TYPE_420;
        w = (w + 1) & ~1;
        h = (h + 3) & ~3;
        break;
    case AV_PIX_FMT_YUV422P:
    case AV_PIX_FMT_YUVJ422P:
        t = VDP_CHROMA_TYPE_422;
        w = (w + 1) & ~1;
        h = (h + 1) & ~1;
        break;
    case AV_PIX_FMT_YUV444P:
    case AV_PIX_FMT_YUVJ444P:
        t = VDP_CHROMA_TYPE_444;
        h = (h + 1) & ~1;
        break;
    default:
        return AVERROR(ENOSYS);
    }

    if (type)
        *type = t;
    if (width)
        *width = w;
    if (height)
        *height = h;
    return 0;
}

int ff_vdpau_common_init(AVCodecContext *avctx, VdpDecoderProfile profile,
                         int level)
{
    VDPAUHWContext *hwctx = avctx->hwaccel_context;
    VDPAUContext *vdctx = avctx->internal->hwaccel_priv_data;
    VdpVideoSurfaceQueryCapabilities *surface_query_caps;
    VdpDecoderQueryCapabilities *decoder_query_caps;
    VdpDecoderCreate *create;
    void *func;
    VdpStatus status;
    VdpBool supported;
    uint32_t max_level, max_mb, max_width, max_height;
    VdpChromaType type;
    uint32_t width;
    uint32_t height;

    vdctx->width            = UINT32_MAX;
    vdctx->height           = UINT32_MAX;

    if (!hwctx) {
        vdctx->device  = VDP_INVALID_HANDLE;
        av_log(avctx, AV_LOG_WARNING, "hwaccel_context has not been setup by the user application, cannot initialize\n");
        return 0;
    }

    if (hwctx->context.decoder != VDP_INVALID_HANDLE) {
        vdctx->decoder = hwctx->context.decoder;
        vdctx->render  = hwctx->context.render;
        vdctx->device  = VDP_INVALID_HANDLE;
        return 0; /* Decoder created by user */
    }
    hwctx->reset            = 0;

    vdctx->device           = hwctx->device;
    vdctx->get_proc_address = hwctx->get_proc_address;

    if (hwctx->flags & AV_HWACCEL_FLAG_IGNORE_LEVEL)
        level = 0;
    else if (level < 0)
        return AVERROR(ENOTSUP);

    if (av_vdpau_get_surface_parameters(avctx, &type, &width, &height))
        return AVERROR(ENOSYS);

    if (!(hwctx->flags & AV_HWACCEL_FLAG_ALLOW_HIGH_DEPTH) &&
        type != VDP_CHROMA_TYPE_420)
        return AVERROR(ENOSYS);

    status = vdctx->get_proc_address(vdctx->device,
                                     VDP_FUNC_ID_VIDEO_SURFACE_QUERY_CAPABILITIES,
                                     &func);
    if (status != VDP_STATUS_OK)
        return vdpau_error(status);
    else
        surface_query_caps = func;

    status = surface_query_caps(vdctx->device, type, &supported,
                                &max_width, &max_height);
    if (status != VDP_STATUS_OK)
        return vdpau_error(status);
    if (supported != VDP_TRUE ||
        max_width < width || max_height < height)
        return AVERROR(ENOTSUP);

    status = vdctx->get_proc_address(vdctx->device,
                                     VDP_FUNC_ID_DECODER_QUERY_CAPABILITIES,
                                     &func);
    if (status != VDP_STATUS_OK)
        return vdpau_error(status);
    else
        decoder_query_caps = func;

    status = decoder_query_caps(vdctx->device, profile, &supported, &max_level,
                                &max_mb, &max_width, &max_height);
#ifdef VDP_DECODER_PROFILE_H264_CONSTRAINED_BASELINE
    if ((status != VDP_STATUS_OK || supported != VDP_TRUE) && profile == VDP_DECODER_PROFILE_H264_CONSTRAINED_BASELINE) {
        profile = VDP_DECODER_PROFILE_H264_MAIN;
        status = decoder_query_caps(vdctx->device, profile, &supported,
                                    &max_level, &max_mb,
                                    &max_width, &max_height);
    }
#endif
    if (status != VDP_STATUS_OK)
        return vdpau_error(status);

    if (supported != VDP_TRUE || max_level < level ||
        max_width < width || max_height < height)
        return AVERROR(ENOTSUP);

    status = vdctx->get_proc_address(vdctx->device, VDP_FUNC_ID_DECODER_CREATE,
                                     &func);
    if (status != VDP_STATUS_OK)
        return vdpau_error(status);
    else
        create = func;

    status = vdctx->get_proc_address(vdctx->device, VDP_FUNC_ID_DECODER_RENDER,
                                     &func);
    if (status != VDP_STATUS_OK)
        return vdpau_error(status);
    else
        vdctx->render = func;

    status = create(vdctx->device, profile, width, height, avctx->refs,
                    &vdctx->decoder);
    if (status == VDP_STATUS_OK) {
        vdctx->width  = avctx->coded_width;
        vdctx->height = avctx->coded_height;
    }

    return vdpau_error(status);
}

int ff_vdpau_common_uninit(AVCodecContext *avctx)
{
    VDPAUContext *vdctx = avctx->internal->hwaccel_priv_data;
    VdpDecoderDestroy *destroy;
    void *func;
    VdpStatus status;

    if (vdctx->device == VDP_INVALID_HANDLE)
        return 0; /* Decoder created and destroyed by user */
    if (vdctx->width == UINT32_MAX && vdctx->height == UINT32_MAX)
        return 0;

    status = vdctx->get_proc_address(vdctx->device,
                                     VDP_FUNC_ID_DECODER_DESTROY, &func);
    if (status != VDP_STATUS_OK)
        return vdpau_error(status);
    else
        destroy = func;

    status = destroy(vdctx->decoder);
    return vdpau_error(status);
}

static int ff_vdpau_common_reinit(AVCodecContext *avctx)
{
    VDPAUHWContext *hwctx = avctx->hwaccel_context;
    VDPAUContext *vdctx = avctx->internal->hwaccel_priv_data;

    if (vdctx->device == VDP_INVALID_HANDLE)
        return 0; /* Decoder created by user */
    if (avctx->coded_width == vdctx->width &&
        avctx->coded_height == vdctx->height && !hwctx->reset)
        return 0;

    avctx->hwaccel->uninit(avctx);
    return avctx->hwaccel->init(avctx);
}

int ff_vdpau_common_start_frame(struct vdpau_picture_context *pic_ctx,
                                av_unused const uint8_t *buffer,
                                av_unused uint32_t size)
{
    pic_ctx->bitstream_buffers_allocated = 0;
    pic_ctx->bitstream_buffers_used      = 0;
    pic_ctx->bitstream_buffers           = NULL;
    return 0;
}

int ff_vdpau_common_end_frame(AVCodecContext *avctx, AVFrame *frame,
                              struct vdpau_picture_context *pic_ctx)
{
    VDPAUContext *vdctx = avctx->internal->hwaccel_priv_data;
    AVVDPAUContext *hwctx = avctx->hwaccel_context;
    VdpVideoSurface surf = ff_vdpau_get_surface_id(frame);
    VdpStatus status;
    int val;

    val = ff_vdpau_common_reinit(avctx);
    if (val < 0)
        return val;

#if FF_API_BUFS_VDPAU
FF_DISABLE_DEPRECATION_WARNINGS
    av_assert0(sizeof(hwctx->info) <= sizeof(pic_ctx->info));
    memcpy(&hwctx->info, &pic_ctx->info, sizeof(hwctx->info));
    hwctx->bitstream_buffers = pic_ctx->bitstream_buffers;
    hwctx->bitstream_buffers_used = pic_ctx->bitstream_buffers_used;
    hwctx->bitstream_buffers_allocated = pic_ctx->bitstream_buffers_allocated;
FF_ENABLE_DEPRECATION_WARNINGS
#endif

    if (!hwctx->render && hwctx->render2) {
        status = hwctx->render2(avctx, frame, (void *)&pic_ctx->info,
                                pic_ctx->bitstream_buffers_used, pic_ctx->bitstream_buffers);
    } else
    status = vdctx->render(vdctx->decoder, surf, (void *)&pic_ctx->info,
                           pic_ctx->bitstream_buffers_used,
                           pic_ctx->bitstream_buffers);

    av_freep(&pic_ctx->bitstream_buffers);

#if FF_API_BUFS_VDPAU
FF_DISABLE_DEPRECATION_WARNINGS
    hwctx->bitstream_buffers = NULL;
    hwctx->bitstream_buffers_used = 0;
    hwctx->bitstream_buffers_allocated = 0;
FF_ENABLE_DEPRECATION_WARNINGS
#endif

    return vdpau_error(status);
}

#if CONFIG_MPEG1_VDPAU_HWACCEL || \
    CONFIG_MPEG2_VDPAU_HWACCEL || CONFIG_MPEG4_VDPAU_HWACCEL || \
    CONFIG_VC1_VDPAU_HWACCEL   || CONFIG_WMV3_VDPAU_HWACCEL
int ff_vdpau_mpeg_end_frame(AVCodecContext *avctx)
{
    MpegEncContext *s = avctx->priv_data;
    Picture *pic = s->current_picture_ptr;
    struct vdpau_picture_context *pic_ctx = pic->hwaccel_picture_private;
    int val;

    val = ff_vdpau_common_end_frame(avctx, pic->f, pic_ctx);
    if (val < 0)
        return val;

    ff_mpeg_draw_horiz_band(s, 0, s->avctx->height);
    return 0;
}
#endif

int ff_vdpau_add_buffer(struct vdpau_picture_context *pic_ctx,
                        const uint8_t *buf, uint32_t size)
{
    VdpBitstreamBuffer *buffers = pic_ctx->bitstream_buffers;

    buffers = av_fast_realloc(buffers, &pic_ctx->bitstream_buffers_allocated,
                              (pic_ctx->bitstream_buffers_used + 1) * sizeof(*buffers));
    if (!buffers)
        return AVERROR(ENOMEM);

    pic_ctx->bitstream_buffers = buffers;
    buffers += pic_ctx->bitstream_buffers_used++;

    buffers->struct_version  = VDP_BITSTREAM_BUFFER_VERSION;
    buffers->bitstream       = buf;
    buffers->bitstream_bytes = size;
    return 0;
}

<<<<<<< HEAD
/* Obsolete non-hwaccel VDPAU support below... */

#if FF_API_VDPAU
void ff_vdpau_add_data_chunk(uint8_t *data, const uint8_t *buf, int buf_size)
{
    struct vdpau_render_state *render = (struct vdpau_render_state*)data;
    assert(render);

    render->bitstream_buffers= av_fast_realloc(
        render->bitstream_buffers,
        &render->bitstream_buffers_allocated,
        sizeof(*render->bitstream_buffers)*(render->bitstream_buffers_used + 1)
    );

    render->bitstream_buffers[render->bitstream_buffers_used].struct_version  = VDP_BITSTREAM_BUFFER_VERSION;
    render->bitstream_buffers[render->bitstream_buffers_used].bitstream       = buf;
    render->bitstream_buffers[render->bitstream_buffers_used].bitstream_bytes = buf_size;
    render->bitstream_buffers_used++;
}

#if CONFIG_H264_VDPAU_DECODER
void ff_vdpau_h264_set_reference_frames(H264Context *h)
{
    struct vdpau_render_state *render, *render_ref;
    VdpReferenceFrameH264 *rf, *rf2;
    H264Picture *pic;
    int i, list, pic_frame_idx;

    render = (struct vdpau_render_state *)h->cur_pic_ptr->f->data[0];
    assert(render);

    rf = &render->info.h264.referenceFrames[0];
#define H264_RF_COUNT FF_ARRAY_ELEMS(render->info.h264.referenceFrames)

    for (list = 0; list < 2; ++list) {
        H264Picture **lp = list ? h->long_ref : h->short_ref;
        int ls = list ? 16 : h->short_ref_count;

        for (i = 0; i < ls; ++i) {
            pic = lp[i];
            if (!pic || !pic->reference)
                continue;
            pic_frame_idx = pic->long_ref ? pic->pic_id : pic->frame_num;

            render_ref = (struct vdpau_render_state *)pic->f->data[0];
            assert(render_ref);

            rf2 = &render->info.h264.referenceFrames[0];
            while (rf2 != rf) {
                if (
                    (rf2->surface == render_ref->surface)
                    && (rf2->is_long_term == pic->long_ref)
                    && (rf2->frame_idx == pic_frame_idx)
                )
                    break;
                ++rf2;
            }
            if (rf2 != rf) {
                rf2->top_is_reference    |= (pic->reference & PICT_TOP_FIELD)    ? VDP_TRUE : VDP_FALSE;
                rf2->bottom_is_reference |= (pic->reference & PICT_BOTTOM_FIELD) ? VDP_TRUE : VDP_FALSE;
                continue;
            }

            if (rf >= &render->info.h264.referenceFrames[H264_RF_COUNT])
                continue;

            rf->surface             = render_ref->surface;
            rf->is_long_term        = pic->long_ref;
            rf->top_is_reference    = (pic->reference & PICT_TOP_FIELD)    ? VDP_TRUE : VDP_FALSE;
            rf->bottom_is_reference = (pic->reference & PICT_BOTTOM_FIELD) ? VDP_TRUE : VDP_FALSE;
            rf->field_order_cnt[0]  = pic->field_poc[0];
            rf->field_order_cnt[1]  = pic->field_poc[1];
            rf->frame_idx           = pic_frame_idx;

            ++rf;
        }
    }

    for (; rf < &render->info.h264.referenceFrames[H264_RF_COUNT]; ++rf) {
        rf->surface             = VDP_INVALID_HANDLE;
        rf->is_long_term        = 0;
        rf->top_is_reference    = 0;
        rf->bottom_is_reference = 0;
        rf->field_order_cnt[0]  = 0;
        rf->field_order_cnt[1]  = 0;
        rf->frame_idx           = 0;
    }
}

void ff_vdpau_h264_picture_start(H264Context *h)
{
    struct vdpau_render_state *render;
    int i;

    render = (struct vdpau_render_state *)h->cur_pic_ptr->f->data[0];
    assert(render);

    for (i = 0; i < 2; ++i) {
        int foc = h->cur_pic_ptr->field_poc[i];
        if (foc == INT_MAX)
            foc = 0;
        render->info.h264.field_order_cnt[i] = foc;
    }

    render->info.h264.frame_num = h->frame_num;
}

void ff_vdpau_h264_picture_complete(H264Context *h)
{
    struct vdpau_render_state *render;

    render = (struct vdpau_render_state *)h->cur_pic_ptr->f->data[0];
    assert(render);

    render->info.h264.slice_count = h->current_slice;
    if (render->info.h264.slice_count < 1)
        return;

    render->info.h264.is_reference                           = (h->cur_pic_ptr->reference & 3) ? VDP_TRUE : VDP_FALSE;
    render->info.h264.field_pic_flag                         = h->picture_structure != PICT_FRAME;
    render->info.h264.bottom_field_flag                      = h->picture_structure == PICT_BOTTOM_FIELD;
    render->info.h264.num_ref_frames                         = h->sps.ref_frame_count;
    render->info.h264.mb_adaptive_frame_field_flag           = h->sps.mb_aff && !render->info.h264.field_pic_flag;
    render->info.h264.constrained_intra_pred_flag            = h->pps.constrained_intra_pred;
    render->info.h264.weighted_pred_flag                     = h->pps.weighted_pred;
    render->info.h264.weighted_bipred_idc                    = h->pps.weighted_bipred_idc;
    render->info.h264.frame_mbs_only_flag                    = h->sps.frame_mbs_only_flag;
    render->info.h264.transform_8x8_mode_flag                = h->pps.transform_8x8_mode;
    render->info.h264.chroma_qp_index_offset                 = h->pps.chroma_qp_index_offset[0];
    render->info.h264.second_chroma_qp_index_offset          = h->pps.chroma_qp_index_offset[1];
    render->info.h264.pic_init_qp_minus26                    = h->pps.init_qp - 26;
    render->info.h264.num_ref_idx_l0_active_minus1           = h->pps.ref_count[0] - 1;
    render->info.h264.num_ref_idx_l1_active_minus1           = h->pps.ref_count[1] - 1;
    render->info.h264.log2_max_frame_num_minus4              = h->sps.log2_max_frame_num - 4;
    render->info.h264.pic_order_cnt_type                     = h->sps.poc_type;
    render->info.h264.log2_max_pic_order_cnt_lsb_minus4      = h->sps.poc_type ? 0 : h->sps.log2_max_poc_lsb - 4;
    render->info.h264.delta_pic_order_always_zero_flag       = h->sps.delta_pic_order_always_zero_flag;
    render->info.h264.direct_8x8_inference_flag              = h->sps.direct_8x8_inference_flag;
    render->info.h264.entropy_coding_mode_flag               = h->pps.cabac;
    render->info.h264.pic_order_present_flag                 = h->pps.pic_order_present;
    render->info.h264.deblocking_filter_control_present_flag = h->pps.deblocking_filter_parameters_present;
    render->info.h264.redundant_pic_cnt_present_flag         = h->pps.redundant_pic_cnt_present;
    memcpy(render->info.h264.scaling_lists_4x4, h->pps.scaling_matrix4, sizeof(render->info.h264.scaling_lists_4x4));
    memcpy(render->info.h264.scaling_lists_8x8[0], h->pps.scaling_matrix8[0], sizeof(render->info.h264.scaling_lists_8x8[0]));
    memcpy(render->info.h264.scaling_lists_8x8[1], h->pps.scaling_matrix8[3], sizeof(render->info.h264.scaling_lists_8x8[0]));

    ff_h264_draw_horiz_band(h, &h->slice_ctx[0], 0, h->avctx->height);
    render->bitstream_buffers_used = 0;
}
#endif /* CONFIG_H264_VDPAU_DECODER */

#if CONFIG_MPEG_VDPAU_DECODER || CONFIG_MPEG1_VDPAU_DECODER
void ff_vdpau_mpeg_picture_complete(MpegEncContext *s, const uint8_t *buf,
                                    int buf_size, int slice_count)
{
    struct vdpau_render_state *render, *last, *next;
    int i;

    if (!s->current_picture_ptr) return;

    render = (struct vdpau_render_state *)s->current_picture_ptr->f->data[0];
    assert(render);

    /* fill VdpPictureInfoMPEG1Or2 struct */
    render->info.mpeg.picture_structure          = s->picture_structure;
    render->info.mpeg.picture_coding_type        = s->pict_type;
    render->info.mpeg.intra_dc_precision         = s->intra_dc_precision;
    render->info.mpeg.frame_pred_frame_dct       = s->frame_pred_frame_dct;
    render->info.mpeg.concealment_motion_vectors = s->concealment_motion_vectors;
    render->info.mpeg.intra_vlc_format           = s->intra_vlc_format;
    render->info.mpeg.alternate_scan             = s->alternate_scan;
    render->info.mpeg.q_scale_type               = s->q_scale_type;
    render->info.mpeg.top_field_first            = s->top_field_first;
    render->info.mpeg.full_pel_forward_vector    = s->full_pel[0]; // MPEG-1 only.  Set 0 for MPEG-2
    render->info.mpeg.full_pel_backward_vector   = s->full_pel[1]; // MPEG-1 only.  Set 0 for MPEG-2
    render->info.mpeg.f_code[0][0]               = s->mpeg_f_code[0][0]; // For MPEG-1 fill both horiz. & vert.
    render->info.mpeg.f_code[0][1]               = s->mpeg_f_code[0][1];
    render->info.mpeg.f_code[1][0]               = s->mpeg_f_code[1][0];
    render->info.mpeg.f_code[1][1]               = s->mpeg_f_code[1][1];
    for (i = 0; i < 64; ++i) {
        render->info.mpeg.intra_quantizer_matrix[i]     = s->intra_matrix[i];
        render->info.mpeg.non_intra_quantizer_matrix[i] = s->inter_matrix[i];
    }

    render->info.mpeg.forward_reference          = VDP_INVALID_HANDLE;
    render->info.mpeg.backward_reference         = VDP_INVALID_HANDLE;

    switch(s->pict_type){
    case  AV_PICTURE_TYPE_B:
        next = (struct vdpau_render_state *)s->next_picture.f->data[0];
        assert(next);
        render->info.mpeg.backward_reference     = next->surface;
        // no return here, going to set forward prediction
    case  AV_PICTURE_TYPE_P:
        last = (struct vdpau_render_state *)s->last_picture.f->data[0];
        if (!last) // FIXME: Does this test make sense?
            last = render; // predict second field from the first
        render->info.mpeg.forward_reference      = last->surface;
    }

    ff_vdpau_add_data_chunk(s->current_picture_ptr->f->data[0], buf, buf_size);

    render->info.mpeg.slice_count                = slice_count;

    if (slice_count)
        ff_mpeg_draw_horiz_band(s, 0, s->avctx->height);
    render->bitstream_buffers_used               = 0;
}
#endif /* CONFIG_MPEG_VDPAU_DECODER || CONFIG_MPEG1_VDPAU_DECODER */

#if CONFIG_VC1_VDPAU_DECODER
void ff_vdpau_vc1_decode_picture(MpegEncContext *s, const uint8_t *buf,
                                 int buf_size)
{
    VC1Context *v = s->avctx->priv_data;
    struct vdpau_render_state *render, *last, *next;

    render = (struct vdpau_render_state *)s->current_picture.f->data[0];
    assert(render);

    /*  fill LvPictureInfoVC1 struct */
    render->info.vc1.frame_coding_mode  = v->fcm ? v->fcm + 1 : 0;
    render->info.vc1.postprocflag       = v->postprocflag;
    render->info.vc1.pulldown           = v->broadcast;
    render->info.vc1.interlace          = v->interlace;
    render->info.vc1.tfcntrflag         = v->tfcntrflag;
    render->info.vc1.finterpflag        = v->finterpflag;
    render->info.vc1.psf                = v->psf;
    render->info.vc1.dquant             = v->dquant;
    render->info.vc1.panscan_flag       = v->panscanflag;
    render->info.vc1.refdist_flag       = v->refdist_flag;
    render->info.vc1.quantizer          = v->quantizer_mode;
    render->info.vc1.extended_mv        = v->extended_mv;
    render->info.vc1.extended_dmv       = v->extended_dmv;
    render->info.vc1.overlap            = v->overlap;
    render->info.vc1.vstransform        = v->vstransform;
    render->info.vc1.loopfilter         = v->s.loop_filter;
    render->info.vc1.fastuvmc           = v->fastuvmc;
    render->info.vc1.range_mapy_flag    = v->range_mapy_flag;
    render->info.vc1.range_mapy         = v->range_mapy;
    render->info.vc1.range_mapuv_flag   = v->range_mapuv_flag;
    render->info.vc1.range_mapuv        = v->range_mapuv;
    /* Specific to simple/main profile only */
    render->info.vc1.multires           = v->multires;
    render->info.vc1.syncmarker         = v->resync_marker;
    render->info.vc1.rangered           = v->rangered | (v->rangeredfrm << 1);
    render->info.vc1.maxbframes         = v->s.max_b_frames;

    render->info.vc1.deblockEnable      = v->postprocflag & 1;
    render->info.vc1.pquant             = v->pq;

    render->info.vc1.forward_reference  = VDP_INVALID_HANDLE;
    render->info.vc1.backward_reference = VDP_INVALID_HANDLE;

    if (v->bi_type)
        render->info.vc1.picture_type = 4;
    else
        render->info.vc1.picture_type = s->pict_type - 1 + s->pict_type / 3;

    switch(s->pict_type){
    case  AV_PICTURE_TYPE_B:
        next = (struct vdpau_render_state *)s->next_picture.f->data[0];
        assert(next);
        render->info.vc1.backward_reference = next->surface;
        // no break here, going to set forward prediction
    case  AV_PICTURE_TYPE_P:
        last = (struct vdpau_render_state *)s->last_picture.f->data[0];
        if (!last) // FIXME: Does this test make sense?
            last = render; // predict second field from the first
        render->info.vc1.forward_reference = last->surface;
    }

    ff_vdpau_add_data_chunk(s->current_picture_ptr->f->data[0], buf, buf_size);

    render->info.vc1.slice_count          = 1;

    ff_mpeg_draw_horiz_band(s, 0, s->avctx->height);
    render->bitstream_buffers_used        = 0;
}
#endif /* (CONFIG_VC1_VDPAU_DECODER */

#if CONFIG_MPEG4_VDPAU_DECODER
void ff_vdpau_mpeg4_decode_picture(Mpeg4DecContext *ctx, const uint8_t *buf,
                                   int buf_size)
{
    MpegEncContext *s = &ctx->m;
    struct vdpau_render_state *render, *last, *next;
    int i;

    if (!s->current_picture_ptr) return;

    render = (struct vdpau_render_state *)s->current_picture_ptr->f->data[0];
    assert(render);

    /* fill VdpPictureInfoMPEG4Part2 struct */
    render->info.mpeg4.trd[0]                            = s->pp_time;
    render->info.mpeg4.trb[0]                            = s->pb_time;
    render->info.mpeg4.trd[1]                            = s->pp_field_time >> 1;
    render->info.mpeg4.trb[1]                            = s->pb_field_time >> 1;
    render->info.mpeg4.vop_time_increment_resolution     = s->avctx->time_base.den;
    render->info.mpeg4.vop_coding_type                   = 0;
    render->info.mpeg4.vop_fcode_forward                 = s->f_code;
    render->info.mpeg4.vop_fcode_backward                = s->b_code;
    render->info.mpeg4.resync_marker_disable             = !ctx->resync_marker;
    render->info.mpeg4.interlaced                        = !s->progressive_sequence;
    render->info.mpeg4.quant_type                        = s->mpeg_quant;
    render->info.mpeg4.quarter_sample                    = s->quarter_sample;
    render->info.mpeg4.short_video_header                = s->avctx->codec->id == AV_CODEC_ID_H263;
    render->info.mpeg4.rounding_control                  = s->no_rounding;
    render->info.mpeg4.alternate_vertical_scan_flag      = s->alternate_scan;
    render->info.mpeg4.top_field_first                   = s->top_field_first;
    for (i = 0; i < 64; ++i) {
        render->info.mpeg4.intra_quantizer_matrix[i]     = s->intra_matrix[i];
        render->info.mpeg4.non_intra_quantizer_matrix[i] = s->inter_matrix[i];
    }
    render->info.mpeg4.forward_reference                 = VDP_INVALID_HANDLE;
    render->info.mpeg4.backward_reference                = VDP_INVALID_HANDLE;

    switch (s->pict_type) {
    case AV_PICTURE_TYPE_B:
        next = (struct vdpau_render_state *)s->next_picture.f->data[0];
        assert(next);
        render->info.mpeg4.backward_reference     = next->surface;
        render->info.mpeg4.vop_coding_type        = 2;
        // no break here, going to set forward prediction
    case AV_PICTURE_TYPE_P:
        last = (struct vdpau_render_state *)s->last_picture.f->data[0];
        assert(last);
        render->info.mpeg4.forward_reference      = last->surface;
    }

    ff_vdpau_add_data_chunk(s->current_picture_ptr->f->data[0], buf, buf_size);

    ff_mpeg_draw_horiz_band(s, 0, s->avctx->height);
    render->bitstream_buffers_used = 0;
}
#endif /* CONFIG_MPEG4_VDPAU_DECODER */
#endif /* FF_API_VDPAU */

=======
#if FF_API_VDPAU_PROFILE
>>>>>>> e10b7ef2
int av_vdpau_get_profile(AVCodecContext *avctx, VdpDecoderProfile *profile)
{
#define PROFILE(prof)                      \
do {                                       \
    *profile = VDP_DECODER_PROFILE_##prof; \
    return 0;                              \
} while (0)

    switch (avctx->codec_id) {
    case AV_CODEC_ID_MPEG1VIDEO:               PROFILE(MPEG1);
    case AV_CODEC_ID_MPEG2VIDEO:
        switch (avctx->profile) {
        case FF_PROFILE_MPEG2_MAIN:            PROFILE(MPEG2_MAIN);
        case FF_PROFILE_MPEG2_SIMPLE:          PROFILE(MPEG2_SIMPLE);
        default:                               return AVERROR(EINVAL);
        }
    case AV_CODEC_ID_H263:                     PROFILE(MPEG4_PART2_ASP);
    case AV_CODEC_ID_MPEG4:
        switch (avctx->profile) {
        case FF_PROFILE_MPEG4_SIMPLE:          PROFILE(MPEG4_PART2_SP);
        case FF_PROFILE_MPEG4_ADVANCED_SIMPLE: PROFILE(MPEG4_PART2_ASP);
        default:                               return AVERROR(EINVAL);
        }
    case AV_CODEC_ID_H264:
        switch (avctx->profile & ~FF_PROFILE_H264_INTRA) {
        case FF_PROFILE_H264_BASELINE:         PROFILE(H264_BASELINE);
        case FF_PROFILE_H264_CONSTRAINED_BASELINE:
        case FF_PROFILE_H264_MAIN:             PROFILE(H264_MAIN);
        case FF_PROFILE_H264_HIGH:             PROFILE(H264_HIGH);
#ifdef VDP_DECODER_PROFILE_H264_EXTENDED
        case FF_PROFILE_H264_EXTENDED:         PROFILE(H264_EXTENDED);
#endif
        default:                               return AVERROR(EINVAL);
        }
    case AV_CODEC_ID_WMV3:
    case AV_CODEC_ID_VC1:
        switch (avctx->profile) {
        case FF_PROFILE_VC1_SIMPLE:            PROFILE(VC1_SIMPLE);
        case FF_PROFILE_VC1_MAIN:              PROFILE(VC1_MAIN);
        case FF_PROFILE_VC1_ADVANCED:          PROFILE(VC1_ADVANCED);
        default:                               return AVERROR(EINVAL);
        }
    }
    return AVERROR(EINVAL);
#undef PROFILE
}
#endif /* FF_API_VDPAU_PROFILE */

AVVDPAUContext *av_vdpau_alloc_context(void)
{
    return av_mallocz(sizeof(AVVDPAUContext));
}

int av_vdpau_bind_context(AVCodecContext *avctx, VdpDevice device,
                          VdpGetProcAddress *get_proc, unsigned flags)
{
    VDPAUHWContext *hwctx;

    if (flags & ~(AV_HWACCEL_FLAG_IGNORE_LEVEL|AV_HWACCEL_FLAG_ALLOW_HIGH_DEPTH))
        return AVERROR(EINVAL);

    if (av_reallocp(&avctx->hwaccel_context, sizeof(*hwctx)))
        return AVERROR(ENOMEM);

    hwctx = avctx->hwaccel_context;

    memset(hwctx, 0, sizeof(*hwctx));
    hwctx->context.decoder  = VDP_INVALID_HANDLE;
    hwctx->device           = device;
    hwctx->get_proc_address = get_proc;
    hwctx->flags            = flags;
    hwctx->reset            = 1;
    return 0;
}

/* @}*/<|MERGE_RESOLUTION|>--- conflicted
+++ resolved
@@ -355,7 +355,6 @@
     return 0;
 }
 
-<<<<<<< HEAD
 /* Obsolete non-hwaccel VDPAU support below... */
 
 #if FF_API_VDPAU
@@ -695,9 +694,7 @@
 #endif /* CONFIG_MPEG4_VDPAU_DECODER */
 #endif /* FF_API_VDPAU */
 
-=======
 #if FF_API_VDPAU_PROFILE
->>>>>>> e10b7ef2
 int av_vdpau_get_profile(AVCodecContext *avctx, VdpDecoderProfile *profile)
 {
 #define PROFILE(prof)                      \
