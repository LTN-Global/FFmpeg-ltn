--- conflicted
+++ resolved
@@ -1051,10 +1051,7 @@
 OBJS-$(CONFIG_VP9_SUPERFRAME_SPLIT_BSF)   += vp9_superframe_split_bsf.o
 OBJS-$(CONFIG_SCTE35TOSCTE104_BSF)        += scte35toscte104_bsf.o
 OBJS-$(CONFIG_SCTE35DUMP_BSF)             += scte35dump_bsf.o
-<<<<<<< HEAD
-=======
 OBJS-$(CONFIG_SCTE35PTSADJUST_BSF)        += scte35ptsadjust_bsf.o
->>>>>>> aa5c4616
 
 # thread libraries
 OBJS-$(HAVE_LIBC_MSVCRT)               += file_open.o
