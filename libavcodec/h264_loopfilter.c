--- conflicted
+++ resolved
@@ -593,14 +593,9 @@
                 qp = (h->cur_pic.qscale_table[mb_xy] + h->cur_pic.qscale_table[mbm_xy] + 1) >> 1;
                 //ff_tlog(h->avctx, "filter mb:%d/%d dir:%d edge:%d, QPy:%d, QPc:%d, QPcn:%d\n", mb_x, mb_y, dir, edge, qp, h->chroma_qp[0], h->cur_pic.qscale_table[mbn_xy]);
                 ff_tlog(h->avctx, "filter mb:%d/%d dir:%d edge:%d, QPy:%d ls:%d uvls:%d", mb_x, mb_y, dir, edge, qp, linesize, uvlinesize);
-<<<<<<< HEAD
                 //{ int i; for (i = 0; i < 4; i++) ff_tlog(h->avctx, " bS[%d]:%d", i, bS[i]); ff_tlog(h->avctx, "\n"); }
-                chroma_qp_avg[0] = (sl->chroma_qp[0] + get_chroma_qp(h, 0, h->cur_pic.qscale_table[mbm_xy]) + 1) >> 1;
-                chroma_qp_avg[1] = (sl->chroma_qp[1] + get_chroma_qp(h, 1, h->cur_pic.qscale_table[mbm_xy]) + 1) >> 1;
-=======
                 chroma_qp_avg[0] = (sl->chroma_qp[0] + get_chroma_qp(h->ps.pps, 0, h->cur_pic.qscale_table[mbm_xy]) + 1) >> 1;
                 chroma_qp_avg[1] = (sl->chroma_qp[1] + get_chroma_qp(h->ps.pps, 1, h->cur_pic.qscale_table[mbm_xy]) + 1) >> 1;
->>>>>>> 6e92181b
                 if( dir == 0 ) {
                     filter_mb_edgev( &img_y[0], linesize, bS, qp, a, b, h, 1 );
                     if (chroma) {
