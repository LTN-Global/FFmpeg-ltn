--- conflicted
+++ resolved
@@ -116,14 +116,8 @@
 
     if ((ret = ff_alloc_packet2(avctx, pkt, bytes_per_channel * length, 0)) < 0)
         return ret;
-<<<<<<< HEAD
-    buf     = pkt->data;
-    end_buf = pkt->data + pkt->size;
-=======
-    }
 
     bytestream2_init_writer(&pbc, pkt->data, pkt->size);
->>>>>>> 62cc8f4d
 
     /* Encode header. */
     bytestream2_put_be16(&pbc, SGI_MAGIC);
@@ -192,17 +186,6 @@
 
             for (y = 0; y < height; y++) {
                 for (x = 0; x < width * depth; x += depth)
-<<<<<<< HEAD
-                    if (bytes_per_channel == 1) {
-                        bytestream_put_byte(&buf, in_buf[x]);
-                    } else {
-                        if (put_be) {
-                            bytestream_put_be16(&buf, ((uint16_t *)in_buf)[x]);
-                        } else {
-                            bytestream_put_le16(&buf, ((uint16_t *)in_buf)[x]);
-                        }
-                    }
-=======
                     if (bytes_per_channel == 1)
                         bytestream2_put_byte(&pbc, in_buf[x]);
                     else
@@ -210,7 +193,6 @@
                             bytestream2_put_be16(&pbc, ((uint16_t *)in_buf)[x]);
                         else
                             bytestream2_put_le16(&pbc, ((uint16_t *)in_buf)[x]);
->>>>>>> 62cc8f4d
 
                 in_buf -= p->linesize[0];
             }
