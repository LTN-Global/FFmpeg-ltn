--- conflicted
+++ resolved
@@ -24,8 +24,7 @@
 
 #include "libavutil/intreadwrite.h"
 
-<<<<<<< HEAD
-static inline void copy_block2(uint8_t *dst, const uint8_t *src, int dstStride, int srcStride, int h)
+static inline void copy_block2(uint8_t *dst, const uint8_t *src, ptrdiff_t dstStride, ptrdiff_t srcStride, int h)
 {
     int i;
     for(i=0; i<h; i++)
@@ -36,10 +35,7 @@
     }
 }
 
-static inline void copy_block4(uint8_t *dst, const uint8_t *src, int dstStride, int srcStride, int h)
-=======
 static inline void copy_block4(uint8_t *dst, const uint8_t *src, ptrdiff_t dstStride, ptrdiff_t srcStride, int h)
->>>>>>> 73f5e17a
 {
     int i;
     for (i = 0; i < h; i++) {
