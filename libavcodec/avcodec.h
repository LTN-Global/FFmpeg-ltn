/*
 * copyright (c) 2001 Fabrice Bellard
 *
 * This file is part of FFmpeg.
 *
 * FFmpeg is free software; you can redistribute it and/or
 * modify it under the terms of the GNU Lesser General Public
 * License as published by the Free Software Foundation; either
 * version 2.1 of the License, or (at your option) any later version.
 *
 * FFmpeg is distributed in the hope that it will be useful,
 * but WITHOUT ANY WARRANTY; without even the implied warranty of
 * MERCHANTABILITY or FITNESS FOR A PARTICULAR PURPOSE.  See the GNU
 * Lesser General Public License for more details.
 *
 * You should have received a copy of the GNU Lesser General Public
 * License along with FFmpeg; if not, write to the Free Software
 * Foundation, Inc., 51 Franklin Street, Fifth Floor, Boston, MA 02110-1301 USA
 */

#ifndef AVCODEC_AVCODEC_H
#define AVCODEC_AVCODEC_H

/**
 * @file
 * @ingroup libavc
 * Libavcodec external API header
 */

#include <errno.h>
#include "libavutil/samplefmt.h"
#include "libavutil/attributes.h"
#include "libavutil/avutil.h"
#include "libavutil/buffer.h"
#include "libavutil/cpu.h"
#include "libavutil/channel_layout.h"
#include "libavutil/dict.h"
#include "libavutil/frame.h"
#include "libavutil/hwcontext.h"
#include "libavutil/log.h"
#include "libavutil/pixfmt.h"
#include "libavutil/rational.h"

#include "version.h"

/**
 * @defgroup libavc libavcodec
 * Encoding/Decoding Library
 *
 * @{
 *
 * @defgroup lavc_decoding Decoding
 * @{
 * @}
 *
 * @defgroup lavc_encoding Encoding
 * @{
 * @}
 *
 * @defgroup lavc_codec Codecs
 * @{
 * @defgroup lavc_codec_native Native Codecs
 * @{
 * @}
 * @defgroup lavc_codec_wrappers External library wrappers
 * @{
 * @}
 * @defgroup lavc_codec_hwaccel Hardware Accelerators bridge
 * @{
 * @}
 * @}
 * @defgroup lavc_internal Internal
 * @{
 * @}
 * @}
 */

/**
 * @ingroup libavc
 * @defgroup lavc_encdec send/receive encoding and decoding API overview
 * @{
 *
 * The avcodec_send_packet()/avcodec_receive_frame()/avcodec_send_frame()/
 * avcodec_receive_packet() functions provide an encode/decode API, which
 * decouples input and output.
 *
 * The API is very similar for encoding/decoding and audio/video, and works as
 * follows:
 * - Set up and open the AVCodecContext as usual.
 * - Send valid input:
 *   - For decoding, call avcodec_send_packet() to give the decoder raw
 *     compressed data in an AVPacket.
 *   - For encoding, call avcodec_send_frame() to give the encoder an AVFrame
 *     containing uncompressed audio or video.
 *   In both cases, it is recommended that AVPackets and AVFrames are
 *   refcounted, or libavcodec might have to copy the input data. (libavformat
 *   always returns refcounted AVPackets, and av_frame_get_buffer() allocates
 *   refcounted AVFrames.)
 * - Receive output in a loop. Periodically call one of the avcodec_receive_*()
 *   functions and process their output:
 *   - For decoding, call avcodec_receive_frame(). On success, it will return
 *     an AVFrame containing uncompressed audio or video data.
 *   - For encoding, call avcodec_receive_packet(). On success, it will return
 *     an AVPacket with a compressed frame.
 *   Repeat this call until it returns AVERROR(EAGAIN) or an error. The
 *   AVERROR(EAGAIN) return value means that new input data is required to
 *   return new output. In this case, continue with sending input. For each
 *   input frame/packet, the codec will typically return 1 output frame/packet,
 *   but it can also be 0 or more than 1.
 *
 * At the beginning of decoding or encoding, the codec might accept multiple
 * input frames/packets without returning a frame, until its internal buffers
 * are filled. This situation is handled transparently if you follow the steps
 * outlined above.
 *
 * In theory, sending input can result in EAGAIN - this should happen only if
 * not all output was received. You can use this to structure alternative decode
 * or encode loops other than the one suggested above. For example, you could
 * try sending new input on each iteration, and try to receive output if that
 * returns EAGAIN.
 *
 * End of stream situations. These require "flushing" (aka draining) the codec,
 * as the codec might buffer multiple frames or packets internally for
 * performance or out of necessity (consider B-frames).
 * This is handled as follows:
 * - Instead of valid input, send NULL to the avcodec_send_packet() (decoding)
 *   or avcodec_send_frame() (encoding) functions. This will enter draining
 *   mode.
 * - Call avcodec_receive_frame() (decoding) or avcodec_receive_packet()
 *   (encoding) in a loop until AVERROR_EOF is returned. The functions will
 *   not return AVERROR(EAGAIN), unless you forgot to enter draining mode.
 * - Before decoding can be resumed again, the codec has to be reset with
 *   avcodec_flush_buffers().
 *
 * Using the API as outlined above is highly recommended. But it is also
 * possible to call functions outside of this rigid schema. For example, you can
 * call avcodec_send_packet() repeatedly without calling
 * avcodec_receive_frame(). In this case, avcodec_send_packet() will succeed
 * until the codec's internal buffer has been filled up (which is typically of
 * size 1 per output frame, after initial input), and then reject input with
 * AVERROR(EAGAIN). Once it starts rejecting input, you have no choice but to
 * read at least some output.
 *
 * Not all codecs will follow a rigid and predictable dataflow; the only
 * guarantee is that an AVERROR(EAGAIN) return value on a send/receive call on
 * one end implies that a receive/send call on the other end will succeed, or
 * at least will not fail with AVERROR(EAGAIN). In general, no codec will
 * permit unlimited buffering of input or output.
 *
 * This API replaces the following legacy functions:
 * - avcodec_decode_video2() and avcodec_decode_audio4():
 *   Use avcodec_send_packet() to feed input to the decoder, then use
 *   avcodec_receive_frame() to receive decoded frames after each packet.
 *   Unlike with the old video decoding API, multiple frames might result from
 *   a packet. For audio, splitting the input packet into frames by partially
 *   decoding packets becomes transparent to the API user. You never need to
 *   feed an AVPacket to the API twice (unless it is rejected with AVERROR(EAGAIN) - then
 *   no data was read from the packet).
 *   Additionally, sending a flush/draining packet is required only once.
 * - avcodec_encode_video2()/avcodec_encode_audio2():
 *   Use avcodec_send_frame() to feed input to the encoder, then use
 *   avcodec_receive_packet() to receive encoded packets.
 *   Providing user-allocated buffers for avcodec_receive_packet() is not
 *   possible.
 * - The new API does not handle subtitles yet.
 *
 * Mixing new and old function calls on the same AVCodecContext is not allowed,
 * and will result in undefined behavior.
 *
 * Some codecs might require using the new API; using the old API will return
 * an error when calling it. All codecs support the new API.
 *
 * A codec is not allowed to return AVERROR(EAGAIN) for both sending and receiving. This
 * would be an invalid state, which could put the codec user into an endless
 * loop. The API has no concept of time either: it cannot happen that trying to
 * do avcodec_send_packet() results in AVERROR(EAGAIN), but a repeated call 1 second
 * later accepts the packet (with no other receive/flush API calls involved).
 * The API is a strict state machine, and the passage of time is not supposed
 * to influence it. Some timing-dependent behavior might still be deemed
 * acceptable in certain cases. But it must never result in both send/receive
 * returning EAGAIN at the same time at any point. It must also absolutely be
 * avoided that the current state is "unstable" and can "flip-flop" between
 * the send/receive APIs allowing progress. For example, it's not allowed that
 * the codec randomly decides that it actually wants to consume a packet now
 * instead of returning a frame, after it just returned AVERROR(EAGAIN) on an
 * avcodec_send_packet() call.
 * @}
 */

/**
 * @defgroup lavc_core Core functions/structures.
 * @ingroup libavc
 *
 * Basic definitions, functions for querying libavcodec capabilities,
 * allocating core structures, etc.
 * @{
 */


/**
 * Identify the syntax and semantics of the bitstream.
 * The principle is roughly:
 * Two decoders with the same ID can decode the same streams.
 * Two encoders with the same ID can encode compatible streams.
 * There may be slight deviations from the principle due to implementation
 * details.
 *
 * If you add a codec ID to this list, add it so that
 * 1. no value of an existing codec ID changes (that would break ABI),
 * 2. it is as close as possible to similar codecs
 *
 * After adding new codec IDs, do not forget to add an entry to the codec
 * descriptor list and bump libavcodec minor version.
 */
enum AVCodecID {
    AV_CODEC_ID_NONE,

    /* video codecs */
    AV_CODEC_ID_MPEG1VIDEO,
    AV_CODEC_ID_MPEG2VIDEO, ///< preferred ID for MPEG-1/2 video decoding
    AV_CODEC_ID_H261,
    AV_CODEC_ID_H263,
    AV_CODEC_ID_RV10,
    AV_CODEC_ID_RV20,
    AV_CODEC_ID_MJPEG,
    AV_CODEC_ID_MJPEGB,
    AV_CODEC_ID_LJPEG,
    AV_CODEC_ID_SP5X,
    AV_CODEC_ID_JPEGLS,
    AV_CODEC_ID_MPEG4,
    AV_CODEC_ID_RAWVIDEO,
    AV_CODEC_ID_MSMPEG4V1,
    AV_CODEC_ID_MSMPEG4V2,
    AV_CODEC_ID_MSMPEG4V3,
    AV_CODEC_ID_WMV1,
    AV_CODEC_ID_WMV2,
    AV_CODEC_ID_H263P,
    AV_CODEC_ID_H263I,
    AV_CODEC_ID_FLV1,
    AV_CODEC_ID_SVQ1,
    AV_CODEC_ID_SVQ3,
    AV_CODEC_ID_DVVIDEO,
    AV_CODEC_ID_HUFFYUV,
    AV_CODEC_ID_CYUV,
    AV_CODEC_ID_H264,
    AV_CODEC_ID_INDEO3,
    AV_CODEC_ID_VP3,
    AV_CODEC_ID_THEORA,
    AV_CODEC_ID_ASV1,
    AV_CODEC_ID_ASV2,
    AV_CODEC_ID_FFV1,
    AV_CODEC_ID_4XM,
    AV_CODEC_ID_VCR1,
    AV_CODEC_ID_CLJR,
    AV_CODEC_ID_MDEC,
    AV_CODEC_ID_ROQ,
    AV_CODEC_ID_INTERPLAY_VIDEO,
    AV_CODEC_ID_XAN_WC3,
    AV_CODEC_ID_XAN_WC4,
    AV_CODEC_ID_RPZA,
    AV_CODEC_ID_CINEPAK,
    AV_CODEC_ID_WS_VQA,
    AV_CODEC_ID_MSRLE,
    AV_CODEC_ID_MSVIDEO1,
    AV_CODEC_ID_IDCIN,
    AV_CODEC_ID_8BPS,
    AV_CODEC_ID_SMC,
    AV_CODEC_ID_FLIC,
    AV_CODEC_ID_TRUEMOTION1,
    AV_CODEC_ID_VMDVIDEO,
    AV_CODEC_ID_MSZH,
    AV_CODEC_ID_ZLIB,
    AV_CODEC_ID_QTRLE,
    AV_CODEC_ID_TSCC,
    AV_CODEC_ID_ULTI,
    AV_CODEC_ID_QDRAW,
    AV_CODEC_ID_VIXL,
    AV_CODEC_ID_QPEG,
    AV_CODEC_ID_PNG,
    AV_CODEC_ID_PPM,
    AV_CODEC_ID_PBM,
    AV_CODEC_ID_PGM,
    AV_CODEC_ID_PGMYUV,
    AV_CODEC_ID_PAM,
    AV_CODEC_ID_FFVHUFF,
    AV_CODEC_ID_RV30,
    AV_CODEC_ID_RV40,
    AV_CODEC_ID_VC1,
    AV_CODEC_ID_WMV3,
    AV_CODEC_ID_LOCO,
    AV_CODEC_ID_WNV1,
    AV_CODEC_ID_AASC,
    AV_CODEC_ID_INDEO2,
    AV_CODEC_ID_FRAPS,
    AV_CODEC_ID_TRUEMOTION2,
    AV_CODEC_ID_BMP,
    AV_CODEC_ID_CSCD,
    AV_CODEC_ID_MMVIDEO,
    AV_CODEC_ID_ZMBV,
    AV_CODEC_ID_AVS,
    AV_CODEC_ID_SMACKVIDEO,
    AV_CODEC_ID_NUV,
    AV_CODEC_ID_KMVC,
    AV_CODEC_ID_FLASHSV,
    AV_CODEC_ID_CAVS,
    AV_CODEC_ID_JPEG2000,
    AV_CODEC_ID_VMNC,
    AV_CODEC_ID_VP5,
    AV_CODEC_ID_VP6,
    AV_CODEC_ID_VP6F,
    AV_CODEC_ID_TARGA,
    AV_CODEC_ID_DSICINVIDEO,
    AV_CODEC_ID_TIERTEXSEQVIDEO,
    AV_CODEC_ID_TIFF,
    AV_CODEC_ID_GIF,
    AV_CODEC_ID_DXA,
    AV_CODEC_ID_DNXHD,
    AV_CODEC_ID_THP,
    AV_CODEC_ID_SGI,
    AV_CODEC_ID_C93,
    AV_CODEC_ID_BETHSOFTVID,
    AV_CODEC_ID_PTX,
    AV_CODEC_ID_TXD,
    AV_CODEC_ID_VP6A,
    AV_CODEC_ID_AMV,
    AV_CODEC_ID_VB,
    AV_CODEC_ID_PCX,
    AV_CODEC_ID_SUNRAST,
    AV_CODEC_ID_INDEO4,
    AV_CODEC_ID_INDEO5,
    AV_CODEC_ID_MIMIC,
    AV_CODEC_ID_RL2,
    AV_CODEC_ID_ESCAPE124,
    AV_CODEC_ID_DIRAC,
    AV_CODEC_ID_BFI,
    AV_CODEC_ID_CMV,
    AV_CODEC_ID_MOTIONPIXELS,
    AV_CODEC_ID_TGV,
    AV_CODEC_ID_TGQ,
    AV_CODEC_ID_TQI,
    AV_CODEC_ID_AURA,
    AV_CODEC_ID_AURA2,
    AV_CODEC_ID_V210X,
    AV_CODEC_ID_TMV,
    AV_CODEC_ID_V210,
    AV_CODEC_ID_DPX,
    AV_CODEC_ID_MAD,
    AV_CODEC_ID_FRWU,
    AV_CODEC_ID_FLASHSV2,
    AV_CODEC_ID_CDGRAPHICS,
    AV_CODEC_ID_R210,
    AV_CODEC_ID_ANM,
    AV_CODEC_ID_BINKVIDEO,
    AV_CODEC_ID_IFF_ILBM,
#define AV_CODEC_ID_IFF_BYTERUN1 AV_CODEC_ID_IFF_ILBM
    AV_CODEC_ID_KGV1,
    AV_CODEC_ID_YOP,
    AV_CODEC_ID_VP8,
    AV_CODEC_ID_PICTOR,
    AV_CODEC_ID_ANSI,
    AV_CODEC_ID_A64_MULTI,
    AV_CODEC_ID_A64_MULTI5,
    AV_CODEC_ID_R10K,
    AV_CODEC_ID_MXPEG,
    AV_CODEC_ID_LAGARITH,
    AV_CODEC_ID_PRORES,
    AV_CODEC_ID_JV,
    AV_CODEC_ID_DFA,
    AV_CODEC_ID_WMV3IMAGE,
    AV_CODEC_ID_VC1IMAGE,
    AV_CODEC_ID_UTVIDEO,
    AV_CODEC_ID_BMV_VIDEO,
    AV_CODEC_ID_VBLE,
    AV_CODEC_ID_DXTORY,
    AV_CODEC_ID_V410,
    AV_CODEC_ID_XWD,
    AV_CODEC_ID_CDXL,
    AV_CODEC_ID_XBM,
    AV_CODEC_ID_ZEROCODEC,
    AV_CODEC_ID_MSS1,
    AV_CODEC_ID_MSA1,
    AV_CODEC_ID_TSCC2,
    AV_CODEC_ID_MTS2,
    AV_CODEC_ID_CLLC,
    AV_CODEC_ID_MSS2,
    AV_CODEC_ID_VP9,
    AV_CODEC_ID_AIC,
    AV_CODEC_ID_ESCAPE130,
    AV_CODEC_ID_G2M,
    AV_CODEC_ID_WEBP,
    AV_CODEC_ID_HNM4_VIDEO,
    AV_CODEC_ID_HEVC,
#define AV_CODEC_ID_H265 AV_CODEC_ID_HEVC
    AV_CODEC_ID_FIC,
    AV_CODEC_ID_ALIAS_PIX,
    AV_CODEC_ID_BRENDER_PIX,
    AV_CODEC_ID_PAF_VIDEO,
    AV_CODEC_ID_EXR,
    AV_CODEC_ID_VP7,
    AV_CODEC_ID_SANM,
    AV_CODEC_ID_SGIRLE,
    AV_CODEC_ID_MVC1,
    AV_CODEC_ID_MVC2,
    AV_CODEC_ID_HQX,
    AV_CODEC_ID_TDSC,
    AV_CODEC_ID_HQ_HQA,
    AV_CODEC_ID_HAP,
    AV_CODEC_ID_DDS,
    AV_CODEC_ID_DXV,
    AV_CODEC_ID_SCREENPRESSO,
    AV_CODEC_ID_RSCC,

    AV_CODEC_ID_Y41P = 0x8000,
    AV_CODEC_ID_AVRP,
    AV_CODEC_ID_012V,
    AV_CODEC_ID_AVUI,
    AV_CODEC_ID_AYUV,
    AV_CODEC_ID_TARGA_Y216,
    AV_CODEC_ID_V308,
    AV_CODEC_ID_V408,
    AV_CODEC_ID_YUV4,
    AV_CODEC_ID_AVRN,
    AV_CODEC_ID_CPIA,
    AV_CODEC_ID_XFACE,
    AV_CODEC_ID_SNOW,
    AV_CODEC_ID_SMVJPEG,
    AV_CODEC_ID_APNG,
    AV_CODEC_ID_DAALA,
    AV_CODEC_ID_CFHD,
    AV_CODEC_ID_TRUEMOTION2RT,
    AV_CODEC_ID_M101,
    AV_CODEC_ID_MAGICYUV,
    AV_CODEC_ID_SHEERVIDEO,
    AV_CODEC_ID_YLC,
    AV_CODEC_ID_PSD,
    AV_CODEC_ID_PIXLET,
    AV_CODEC_ID_SPEEDHQ,
    AV_CODEC_ID_FMVC,
    AV_CODEC_ID_SCPR,
    AV_CODEC_ID_CLEARVIDEO,
    AV_CODEC_ID_XPM,
    AV_CODEC_ID_AV1,
    AV_CODEC_ID_BITPACKED,
    AV_CODEC_ID_MSCC,
    AV_CODEC_ID_SRGC,
    AV_CODEC_ID_SVG,
    AV_CODEC_ID_GDV,
    AV_CODEC_ID_FITS,

    /* various PCM "codecs" */
    AV_CODEC_ID_FIRST_AUDIO = 0x10000,     ///< A dummy id pointing at the start of audio codecs
    AV_CODEC_ID_PCM_S16LE = 0x10000,
    AV_CODEC_ID_PCM_S16BE,
    AV_CODEC_ID_PCM_U16LE,
    AV_CODEC_ID_PCM_U16BE,
    AV_CODEC_ID_PCM_S8,
    AV_CODEC_ID_PCM_U8,
    AV_CODEC_ID_PCM_MULAW,
    AV_CODEC_ID_PCM_ALAW,
    AV_CODEC_ID_PCM_S32LE,
    AV_CODEC_ID_PCM_S32BE,
    AV_CODEC_ID_PCM_U32LE,
    AV_CODEC_ID_PCM_U32BE,
    AV_CODEC_ID_PCM_S24LE,
    AV_CODEC_ID_PCM_S24BE,
    AV_CODEC_ID_PCM_U24LE,
    AV_CODEC_ID_PCM_U24BE,
    AV_CODEC_ID_PCM_S24DAUD,
    AV_CODEC_ID_PCM_ZORK,
    AV_CODEC_ID_PCM_S16LE_PLANAR,
    AV_CODEC_ID_PCM_DVD,
    AV_CODEC_ID_PCM_F32BE,
    AV_CODEC_ID_PCM_F32LE,
    AV_CODEC_ID_PCM_F64BE,
    AV_CODEC_ID_PCM_F64LE,
    AV_CODEC_ID_PCM_BLURAY,
    AV_CODEC_ID_PCM_LXF,
    AV_CODEC_ID_S302M,
    AV_CODEC_ID_PCM_S8_PLANAR,
    AV_CODEC_ID_PCM_S24LE_PLANAR,
    AV_CODEC_ID_PCM_S32LE_PLANAR,
    AV_CODEC_ID_PCM_S16BE_PLANAR,

    AV_CODEC_ID_PCM_S64LE = 0x10800,
    AV_CODEC_ID_PCM_S64BE,
    AV_CODEC_ID_PCM_F16LE,
    AV_CODEC_ID_PCM_F24LE,

    /* various ADPCM codecs */
    AV_CODEC_ID_ADPCM_IMA_QT = 0x11000,
    AV_CODEC_ID_ADPCM_IMA_WAV,
    AV_CODEC_ID_ADPCM_IMA_DK3,
    AV_CODEC_ID_ADPCM_IMA_DK4,
    AV_CODEC_ID_ADPCM_IMA_WS,
    AV_CODEC_ID_ADPCM_IMA_SMJPEG,
    AV_CODEC_ID_ADPCM_MS,
    AV_CODEC_ID_ADPCM_4XM,
    AV_CODEC_ID_ADPCM_XA,
    AV_CODEC_ID_ADPCM_ADX,
    AV_CODEC_ID_ADPCM_EA,
    AV_CODEC_ID_ADPCM_G726,
    AV_CODEC_ID_ADPCM_CT,
    AV_CODEC_ID_ADPCM_SWF,
    AV_CODEC_ID_ADPCM_YAMAHA,
    AV_CODEC_ID_ADPCM_SBPRO_4,
    AV_CODEC_ID_ADPCM_SBPRO_3,
    AV_CODEC_ID_ADPCM_SBPRO_2,
    AV_CODEC_ID_ADPCM_THP,
    AV_CODEC_ID_ADPCM_IMA_AMV,
    AV_CODEC_ID_ADPCM_EA_R1,
    AV_CODEC_ID_ADPCM_EA_R3,
    AV_CODEC_ID_ADPCM_EA_R2,
    AV_CODEC_ID_ADPCM_IMA_EA_SEAD,
    AV_CODEC_ID_ADPCM_IMA_EA_EACS,
    AV_CODEC_ID_ADPCM_EA_XAS,
    AV_CODEC_ID_ADPCM_EA_MAXIS_XA,
    AV_CODEC_ID_ADPCM_IMA_ISS,
    AV_CODEC_ID_ADPCM_G722,
    AV_CODEC_ID_ADPCM_IMA_APC,
    AV_CODEC_ID_ADPCM_VIMA,

    AV_CODEC_ID_ADPCM_AFC = 0x11800,
    AV_CODEC_ID_ADPCM_IMA_OKI,
    AV_CODEC_ID_ADPCM_DTK,
    AV_CODEC_ID_ADPCM_IMA_RAD,
    AV_CODEC_ID_ADPCM_G726LE,
    AV_CODEC_ID_ADPCM_THP_LE,
    AV_CODEC_ID_ADPCM_PSX,
    AV_CODEC_ID_ADPCM_AICA,
    AV_CODEC_ID_ADPCM_IMA_DAT4,
    AV_CODEC_ID_ADPCM_MTAF,

    /* AMR */
    AV_CODEC_ID_AMR_NB = 0x12000,
    AV_CODEC_ID_AMR_WB,

    /* RealAudio codecs*/
    AV_CODEC_ID_RA_144 = 0x13000,
    AV_CODEC_ID_RA_288,

    /* various DPCM codecs */
    AV_CODEC_ID_ROQ_DPCM = 0x14000,
    AV_CODEC_ID_INTERPLAY_DPCM,
    AV_CODEC_ID_XAN_DPCM,
    AV_CODEC_ID_SOL_DPCM,

    AV_CODEC_ID_SDX2_DPCM = 0x14800,
    AV_CODEC_ID_GREMLIN_DPCM,

    /* audio codecs */
    AV_CODEC_ID_MP2 = 0x15000,
    AV_CODEC_ID_MP3, ///< preferred ID for decoding MPEG audio layer 1, 2 or 3
    AV_CODEC_ID_AAC,
    AV_CODEC_ID_AC3,
    AV_CODEC_ID_DTS,
    AV_CODEC_ID_VORBIS,
    AV_CODEC_ID_DVAUDIO,
    AV_CODEC_ID_WMAV1,
    AV_CODEC_ID_WMAV2,
    AV_CODEC_ID_MACE3,
    AV_CODEC_ID_MACE6,
    AV_CODEC_ID_VMDAUDIO,
    AV_CODEC_ID_FLAC,
    AV_CODEC_ID_MP3ADU,
    AV_CODEC_ID_MP3ON4,
    AV_CODEC_ID_SHORTEN,
    AV_CODEC_ID_ALAC,
    AV_CODEC_ID_WESTWOOD_SND1,
    AV_CODEC_ID_GSM, ///< as in Berlin toast format
    AV_CODEC_ID_QDM2,
    AV_CODEC_ID_COOK,
    AV_CODEC_ID_TRUESPEECH,
    AV_CODEC_ID_TTA,
    AV_CODEC_ID_SMACKAUDIO,
    AV_CODEC_ID_QCELP,
    AV_CODEC_ID_WAVPACK,
    AV_CODEC_ID_DSICINAUDIO,
    AV_CODEC_ID_IMC,
    AV_CODEC_ID_MUSEPACK7,
    AV_CODEC_ID_MLP,
    AV_CODEC_ID_GSM_MS, /* as found in WAV */
    AV_CODEC_ID_ATRAC3,
    AV_CODEC_ID_APE,
    AV_CODEC_ID_NELLYMOSER,
    AV_CODEC_ID_MUSEPACK8,
    AV_CODEC_ID_SPEEX,
    AV_CODEC_ID_WMAVOICE,
    AV_CODEC_ID_WMAPRO,
    AV_CODEC_ID_WMALOSSLESS,
    AV_CODEC_ID_ATRAC3P,
    AV_CODEC_ID_EAC3,
    AV_CODEC_ID_SIPR,
    AV_CODEC_ID_MP1,
    AV_CODEC_ID_TWINVQ,
    AV_CODEC_ID_TRUEHD,
    AV_CODEC_ID_MP4ALS,
    AV_CODEC_ID_ATRAC1,
    AV_CODEC_ID_BINKAUDIO_RDFT,
    AV_CODEC_ID_BINKAUDIO_DCT,
    AV_CODEC_ID_AAC_LATM,
    AV_CODEC_ID_QDMC,
    AV_CODEC_ID_CELT,
    AV_CODEC_ID_G723_1,
    AV_CODEC_ID_G729,
    AV_CODEC_ID_8SVX_EXP,
    AV_CODEC_ID_8SVX_FIB,
    AV_CODEC_ID_BMV_AUDIO,
    AV_CODEC_ID_RALF,
    AV_CODEC_ID_IAC,
    AV_CODEC_ID_ILBC,
    AV_CODEC_ID_OPUS,
    AV_CODEC_ID_COMFORT_NOISE,
    AV_CODEC_ID_TAK,
    AV_CODEC_ID_METASOUND,
    AV_CODEC_ID_PAF_AUDIO,
    AV_CODEC_ID_ON2AVC,
    AV_CODEC_ID_DSS_SP,

    AV_CODEC_ID_FFWAVESYNTH = 0x15800,
    AV_CODEC_ID_SONIC,
    AV_CODEC_ID_SONIC_LS,
    AV_CODEC_ID_EVRC,
    AV_CODEC_ID_SMV,
    AV_CODEC_ID_DSD_LSBF,
    AV_CODEC_ID_DSD_MSBF,
    AV_CODEC_ID_DSD_LSBF_PLANAR,
    AV_CODEC_ID_DSD_MSBF_PLANAR,
    AV_CODEC_ID_4GV,
    AV_CODEC_ID_INTERPLAY_ACM,
    AV_CODEC_ID_XMA1,
    AV_CODEC_ID_XMA2,
    AV_CODEC_ID_DST,
    AV_CODEC_ID_ATRAC3AL,
    AV_CODEC_ID_ATRAC3PAL,
    AV_CODEC_ID_DOLBY_E,
    AV_CODEC_ID_APTX,

    /* subtitle codecs */
    AV_CODEC_ID_FIRST_SUBTITLE = 0x17000,          ///< A dummy ID pointing at the start of subtitle codecs.
    AV_CODEC_ID_DVD_SUBTITLE = 0x17000,
    AV_CODEC_ID_DVB_SUBTITLE,
    AV_CODEC_ID_TEXT,  ///< raw UTF-8 text
    AV_CODEC_ID_XSUB,
    AV_CODEC_ID_SSA,
    AV_CODEC_ID_MOV_TEXT,
    AV_CODEC_ID_HDMV_PGS_SUBTITLE,
    AV_CODEC_ID_DVB_TELETEXT,
    AV_CODEC_ID_SRT,

    AV_CODEC_ID_MICRODVD   = 0x17800,
    AV_CODEC_ID_EIA_608,
    AV_CODEC_ID_JACOSUB,
    AV_CODEC_ID_SAMI,
    AV_CODEC_ID_REALTEXT,
    AV_CODEC_ID_STL,
    AV_CODEC_ID_SUBVIEWER1,
    AV_CODEC_ID_SUBVIEWER,
    AV_CODEC_ID_SUBRIP,
    AV_CODEC_ID_WEBVTT,
    AV_CODEC_ID_MPL2,
    AV_CODEC_ID_VPLAYER,
    AV_CODEC_ID_PJS,
    AV_CODEC_ID_ASS,
    AV_CODEC_ID_HDMV_TEXT_SUBTITLE,

    /* other specific kind of codecs (generally used for attachments) */
    AV_CODEC_ID_FIRST_UNKNOWN = 0x18000,           ///< A dummy ID pointing at the start of various fake codecs.
    AV_CODEC_ID_TTF = 0x18000,

    AV_CODEC_ID_SCTE_35, ///< Contain timestamp estimated through PCR of program stream.
    AV_CODEC_ID_SCTE_104,
<<<<<<< HEAD
=======
    AV_CODEC_ID_SMPTE_2038,
>>>>>>> 5db86cad
    AV_CODEC_ID_BINTEXT    = 0x18800,
    AV_CODEC_ID_XBIN,
    AV_CODEC_ID_IDF,
    AV_CODEC_ID_OTF,
    AV_CODEC_ID_SMPTE_KLV,
    AV_CODEC_ID_DVD_NAV,
    AV_CODEC_ID_TIMED_ID3,
    AV_CODEC_ID_BIN_DATA,


    AV_CODEC_ID_PROBE = 0x19000, ///< codec_id is not known (like AV_CODEC_ID_NONE) but lavf should attempt to identify it

    AV_CODEC_ID_MPEG2TS = 0x20000, /**< _FAKE_ codec to indicate a raw MPEG-2 TS
                                * stream (only used by libavformat) */
    AV_CODEC_ID_MPEG4SYSTEMS = 0x20001, /**< _FAKE_ codec to indicate a MPEG-4 Systems
                                * stream (only used by libavformat) */
    AV_CODEC_ID_FFMETADATA = 0x21000,   ///< Dummy codec for streams containing only metadata information.
    AV_CODEC_ID_WRAPPED_AVFRAME = 0x21001, ///< Passthrough codec, AVFrames wrapped in AVPacket
};

/**
 * This struct describes the properties of a single codec described by an
 * AVCodecID.
 * @see avcodec_descriptor_get()
 */
typedef struct AVCodecDescriptor {
    enum AVCodecID     id;
    enum AVMediaType type;
    /**
     * Name of the codec described by this descriptor. It is non-empty and
     * unique for each codec descriptor. It should contain alphanumeric
     * characters and '_' only.
     */
    const char      *name;
    /**
     * A more descriptive name for this codec. May be NULL.
     */
    const char *long_name;
    /**
     * Codec properties, a combination of AV_CODEC_PROP_* flags.
     */
    int             props;
    /**
     * MIME type(s) associated with the codec.
     * May be NULL; if not, a NULL-terminated array of MIME types.
     * The first item is always non-NULL and is the preferred MIME type.
     */
    const char *const *mime_types;
    /**
     * If non-NULL, an array of profiles recognized for this codec.
     * Terminated with FF_PROFILE_UNKNOWN.
     */
    const struct AVProfile *profiles;
} AVCodecDescriptor;

/**
 * Codec uses only intra compression.
 * Video and audio codecs only.
 */
#define AV_CODEC_PROP_INTRA_ONLY    (1 << 0)
/**
 * Codec supports lossy compression. Audio and video codecs only.
 * @note a codec may support both lossy and lossless
 * compression modes
 */
#define AV_CODEC_PROP_LOSSY         (1 << 1)
/**
 * Codec supports lossless compression. Audio and video codecs only.
 */
#define AV_CODEC_PROP_LOSSLESS      (1 << 2)
/**
 * Codec supports frame reordering. That is, the coded order (the order in which
 * the encoded packets are output by the encoders / stored / input to the
 * decoders) may be different from the presentation order of the corresponding
 * frames.
 *
 * For codecs that do not have this property set, PTS and DTS should always be
 * equal.
 */
#define AV_CODEC_PROP_REORDER       (1 << 3)
/**
 * Subtitle codec is bitmap based
 * Decoded AVSubtitle data can be read from the AVSubtitleRect->pict field.
 */
#define AV_CODEC_PROP_BITMAP_SUB    (1 << 16)
/**
 * Subtitle codec is text based.
 * Decoded AVSubtitle data can be read from the AVSubtitleRect->ass field.
 */
#define AV_CODEC_PROP_TEXT_SUB      (1 << 17)

/**
 * @ingroup lavc_decoding
 * Required number of additionally allocated bytes at the end of the input bitstream for decoding.
 * This is mainly needed because some optimized bitstream readers read
 * 32 or 64 bit at once and could read over the end.<br>
 * Note: If the first 23 bits of the additional bytes are not 0, then damaged
 * MPEG bitstreams could cause overread and segfault.
 */
#define AV_INPUT_BUFFER_PADDING_SIZE 32

/**
 * @ingroup lavc_encoding
 * minimum encoding buffer size
 * Used to avoid some checks during header writing.
 */
#define AV_INPUT_BUFFER_MIN_SIZE 16384

/**
 * @ingroup lavc_decoding
 */
enum AVDiscard{
    /* We leave some space between them for extensions (drop some
     * keyframes for intra-only or drop just some bidir frames). */
    AVDISCARD_NONE    =-16, ///< discard nothing
    AVDISCARD_DEFAULT =  0, ///< discard useless packets like 0 size packets in avi
    AVDISCARD_NONREF  =  8, ///< discard all non reference
    AVDISCARD_BIDIR   = 16, ///< discard all bidirectional frames
    AVDISCARD_NONINTRA= 24, ///< discard all non intra frames
    AVDISCARD_NONKEY  = 32, ///< discard all frames except keyframes
    AVDISCARD_ALL     = 48, ///< discard all
};

enum AVAudioServiceType {
    AV_AUDIO_SERVICE_TYPE_MAIN              = 0,
    AV_AUDIO_SERVICE_TYPE_EFFECTS           = 1,
    AV_AUDIO_SERVICE_TYPE_VISUALLY_IMPAIRED = 2,
    AV_AUDIO_SERVICE_TYPE_HEARING_IMPAIRED  = 3,
    AV_AUDIO_SERVICE_TYPE_DIALOGUE          = 4,
    AV_AUDIO_SERVICE_TYPE_COMMENTARY        = 5,
    AV_AUDIO_SERVICE_TYPE_EMERGENCY         = 6,
    AV_AUDIO_SERVICE_TYPE_VOICE_OVER        = 7,
    AV_AUDIO_SERVICE_TYPE_KARAOKE           = 8,
    AV_AUDIO_SERVICE_TYPE_NB                   , ///< Not part of ABI
};

/**
 * @ingroup lavc_encoding
 */
typedef struct RcOverride{
    int start_frame;
    int end_frame;
    int qscale; // If this is 0 then quality_factor will be used instead.
    float quality_factor;
} RcOverride;

/* encoding support
   These flags can be passed in AVCodecContext.flags before initialization.
   Note: Not everything is supported yet.
*/

/**
 * Allow decoders to produce frames with data planes that are not aligned
 * to CPU requirements (e.g. due to cropping).
 */
#define AV_CODEC_FLAG_UNALIGNED       (1 <<  0)
/**
 * Use fixed qscale.
 */
#define AV_CODEC_FLAG_QSCALE          (1 <<  1)
/**
 * 4 MV per MB allowed / advanced prediction for H.263.
 */
#define AV_CODEC_FLAG_4MV             (1 <<  2)
/**
 * Output even those frames that might be corrupted.
 */
#define AV_CODEC_FLAG_OUTPUT_CORRUPT  (1 <<  3)
/**
 * Use qpel MC.
 */
#define AV_CODEC_FLAG_QPEL            (1 <<  4)
/**
 * Use internal 2pass ratecontrol in first pass mode.
 */
#define AV_CODEC_FLAG_PASS1           (1 <<  9)
/**
 * Use internal 2pass ratecontrol in second pass mode.
 */
#define AV_CODEC_FLAG_PASS2           (1 << 10)
/**
 * loop filter.
 */
#define AV_CODEC_FLAG_LOOP_FILTER     (1 << 11)
/**
 * Only decode/encode grayscale.
 */
#define AV_CODEC_FLAG_GRAY            (1 << 13)
/**
 * error[?] variables will be set during encoding.
 */
#define AV_CODEC_FLAG_PSNR            (1 << 15)
/**
 * Input bitstream might be truncated at a random location
 * instead of only at frame boundaries.
 */
#define AV_CODEC_FLAG_TRUNCATED       (1 << 16)
/**
 * Use interlaced DCT.
 */
#define AV_CODEC_FLAG_INTERLACED_DCT  (1 << 18)
/**
 * Force low delay.
 */
#define AV_CODEC_FLAG_LOW_DELAY       (1 << 19)
/**
 * Place global headers in extradata instead of every keyframe.
 */
#define AV_CODEC_FLAG_GLOBAL_HEADER   (1 << 22)
/**
 * Use only bitexact stuff (except (I)DCT).
 */
#define AV_CODEC_FLAG_BITEXACT        (1 << 23)
/* Fx : Flag for H.263+ extra options */
/**
 * H.263 advanced intra coding / MPEG-4 AC prediction
 */
#define AV_CODEC_FLAG_AC_PRED         (1 << 24)
/**
 * interlaced motion estimation
 */
#define AV_CODEC_FLAG_INTERLACED_ME   (1 << 29)
#define AV_CODEC_FLAG_CLOSED_GOP      (1U << 31)

/**
 * Allow non spec compliant speedup tricks.
 */
#define AV_CODEC_FLAG2_FAST           (1 <<  0)
/**
 * Skip bitstream encoding.
 */
#define AV_CODEC_FLAG2_NO_OUTPUT      (1 <<  2)
/**
 * Place global headers at every keyframe instead of in extradata.
 */
#define AV_CODEC_FLAG2_LOCAL_HEADER   (1 <<  3)

/**
 * timecode is in drop frame format. DEPRECATED!!!!
 */
#define AV_CODEC_FLAG2_DROP_FRAME_TIMECODE (1 << 13)

/**
 * Input bitstream might be truncated at a packet boundaries
 * instead of only at frame boundaries.
 */
#define AV_CODEC_FLAG2_CHUNKS         (1 << 15)
/**
 * Discard cropping information from SPS.
 */
#define AV_CODEC_FLAG2_IGNORE_CROP    (1 << 16)

/**
 * Show all frames before the first keyframe
 */
#define AV_CODEC_FLAG2_SHOW_ALL       (1 << 22)
/**
 * Export motion vectors through frame side data
 */
#define AV_CODEC_FLAG2_EXPORT_MVS     (1 << 28)
/**
 * Do not skip samples and export skip information as frame side data
 */
#define AV_CODEC_FLAG2_SKIP_MANUAL    (1 << 29)
/**
 * Do not reset ASS ReadOrder field on flush (subtitles decoding)
 */
#define AV_CODEC_FLAG2_RO_FLUSH_NOOP  (1 << 30)

/* Unsupported options :
 *              Syntax Arithmetic coding (SAC)
 *              Reference Picture Selection
 *              Independent Segment Decoding */
/* /Fx */
/* codec capabilities */

/**
 * Decoder can use draw_horiz_band callback.
 */
#define AV_CODEC_CAP_DRAW_HORIZ_BAND     (1 <<  0)
/**
 * Codec uses get_buffer() for allocating buffers and supports custom allocators.
 * If not set, it might not use get_buffer() at all or use operations that
 * assume the buffer was allocated by avcodec_default_get_buffer.
 */
#define AV_CODEC_CAP_DR1                 (1 <<  1)
#define AV_CODEC_CAP_TRUNCATED           (1 <<  3)
/**
 * Encoder or decoder requires flushing with NULL input at the end in order to
 * give the complete and correct output.
 *
 * NOTE: If this flag is not set, the codec is guaranteed to never be fed with
 *       with NULL data. The user can still send NULL data to the public encode
 *       or decode function, but libavcodec will not pass it along to the codec
 *       unless this flag is set.
 *
 * Decoders:
 * The decoder has a non-zero delay and needs to be fed with avpkt->data=NULL,
 * avpkt->size=0 at the end to get the delayed data until the decoder no longer
 * returns frames.
 *
 * Encoders:
 * The encoder needs to be fed with NULL data at the end of encoding until the
 * encoder no longer returns data.
 *
 * NOTE: For encoders implementing the AVCodec.encode2() function, setting this
 *       flag also means that the encoder must set the pts and duration for
 *       each output packet. If this flag is not set, the pts and duration will
 *       be determined by libavcodec from the input frame.
 */
#define AV_CODEC_CAP_DELAY               (1 <<  5)
/**
 * Codec can be fed a final frame with a smaller size.
 * This can be used to prevent truncation of the last audio samples.
 */
#define AV_CODEC_CAP_SMALL_LAST_FRAME    (1 <<  6)

/**
 * Codec can output multiple frames per AVPacket
 * Normally demuxers return one frame at a time, demuxers which do not do
 * are connected to a parser to split what they return into proper frames.
 * This flag is reserved to the very rare category of codecs which have a
 * bitstream that cannot be split into frames without timeconsuming
 * operations like full decoding. Demuxers carrying such bitstreams thus
 * may return multiple frames in a packet. This has many disadvantages like
 * prohibiting stream copy in many cases thus it should only be considered
 * as a last resort.
 */
#define AV_CODEC_CAP_SUBFRAMES           (1 <<  8)
/**
 * Codec is experimental and is thus avoided in favor of non experimental
 * encoders
 */
#define AV_CODEC_CAP_EXPERIMENTAL        (1 <<  9)
/**
 * Codec should fill in channel configuration and samplerate instead of container
 */
#define AV_CODEC_CAP_CHANNEL_CONF        (1 << 10)
/**
 * Codec supports frame-level multithreading.
 */
#define AV_CODEC_CAP_FRAME_THREADS       (1 << 12)
/**
 * Codec supports slice-based (or partition-based) multithreading.
 */
#define AV_CODEC_CAP_SLICE_THREADS       (1 << 13)
/**
 * Codec supports changed parameters at any point.
 */
#define AV_CODEC_CAP_PARAM_CHANGE        (1 << 14)
/**
 * Codec supports avctx->thread_count == 0 (auto).
 */
#define AV_CODEC_CAP_AUTO_THREADS        (1 << 15)
/**
 * Audio encoder supports receiving a different number of samples in each call.
 */
#define AV_CODEC_CAP_VARIABLE_FRAME_SIZE (1 << 16)
/**
 * Decoder is not a preferred choice for probing.
 * This indicates that the decoder is not a good choice for probing.
 * It could for example be an expensive to spin up hardware decoder,
 * or it could simply not provide a lot of useful information about
 * the stream.
 * A decoder marked with this flag should only be used as last resort
 * choice for probing.
 */
#define AV_CODEC_CAP_AVOID_PROBING       (1 << 17)
/**
 * Codec is intra only.
 */
#define AV_CODEC_CAP_INTRA_ONLY       0x40000000
/**
 * Codec is lossless.
 */
#define AV_CODEC_CAP_LOSSLESS         0x80000000

/**
 * Codec is backed by a hardware implementation. Typically used to
 * identify a non-hwaccel hardware decoder. For information about hwaccels, use
 * avcodec_get_hw_config() instead.
 */
#define AV_CODEC_CAP_HARDWARE            (1 << 18)

/**
 * Codec is potentially backed by a hardware implementation, but not
 * necessarily. This is used instead of AV_CODEC_CAP_HARDWARE, if the
 * implementation provides some sort of internal fallback.
 */
#define AV_CODEC_CAP_HYBRID              (1 << 19)

/**
 * Pan Scan area.
 * This specifies the area which should be displayed.
 * Note there may be multiple such areas for one frame.
 */
typedef struct AVPanScan {
    /**
     * id
     * - encoding: Set by user.
     * - decoding: Set by libavcodec.
     */
    int id;

    /**
     * width and height in 1/16 pel
     * - encoding: Set by user.
     * - decoding: Set by libavcodec.
     */
    int width;
    int height;

    /**
     * position of the top left corner in 1/16 pel for up to 3 fields/frames
     * - encoding: Set by user.
     * - decoding: Set by libavcodec.
     */
    int16_t position[3][2];
} AVPanScan;

/**
 * This structure describes the bitrate properties of an encoded bitstream. It
 * roughly corresponds to a subset the VBV parameters for MPEG-2 or HRD
 * parameters for H.264/HEVC.
 */
typedef struct AVCPBProperties {
    /**
     * Maximum bitrate of the stream, in bits per second.
     * Zero if unknown or unspecified.
     */
    int max_bitrate;
    /**
     * Minimum bitrate of the stream, in bits per second.
     * Zero if unknown or unspecified.
     */
    int min_bitrate;
    /**
     * Average bitrate of the stream, in bits per second.
     * Zero if unknown or unspecified.
     */
    int avg_bitrate;

    /**
     * The size of the buffer to which the ratecontrol is applied, in bits.
     * Zero if unknown or unspecified.
     */
    int buffer_size;

    /**
     * The delay between the time the packet this structure is associated with
     * is received and the time when it should be decoded, in periods of a 27MHz
     * clock.
     *
     * UINT64_MAX when unknown or unspecified.
     */
    uint64_t vbv_delay;
} AVCPBProperties;

/**
 * The decoder will keep a reference to the frame and may reuse it later.
 */
#define AV_GET_BUFFER_FLAG_REF (1 << 0)

/**
 * @defgroup lavc_packet AVPacket
 *
 * Types and functions for working with AVPacket.
 * @{
 */
enum AVPacketSideDataType {
    /**
     * An AV_PKT_DATA_PALETTE side data packet contains exactly AVPALETTE_SIZE
     * bytes worth of palette. This side data signals that a new palette is
     * present.
     */
    AV_PKT_DATA_PALETTE,

    /**
     * The AV_PKT_DATA_NEW_EXTRADATA is used to notify the codec or the format
     * that the extradata buffer was changed and the receiving side should
     * act upon it appropriately. The new extradata is embedded in the side
     * data buffer and should be immediately used for processing the current
     * frame or packet.
     */
    AV_PKT_DATA_NEW_EXTRADATA,

    /**
     * An AV_PKT_DATA_PARAM_CHANGE side data packet is laid out as follows:
     * @code
     * u32le param_flags
     * if (param_flags & AV_SIDE_DATA_PARAM_CHANGE_CHANNEL_COUNT)
     *     s32le channel_count
     * if (param_flags & AV_SIDE_DATA_PARAM_CHANGE_CHANNEL_LAYOUT)
     *     u64le channel_layout
     * if (param_flags & AV_SIDE_DATA_PARAM_CHANGE_SAMPLE_RATE)
     *     s32le sample_rate
     * if (param_flags & AV_SIDE_DATA_PARAM_CHANGE_DIMENSIONS)
     *     s32le width
     *     s32le height
     * @endcode
     */
    AV_PKT_DATA_PARAM_CHANGE,

    /**
     * An AV_PKT_DATA_H263_MB_INFO side data packet contains a number of
     * structures with info about macroblocks relevant to splitting the
     * packet into smaller packets on macroblock edges (e.g. as for RFC 2190).
     * That is, it does not necessarily contain info about all macroblocks,
     * as long as the distance between macroblocks in the info is smaller
     * than the target payload size.
     * Each MB info structure is 12 bytes, and is laid out as follows:
     * @code
     * u32le bit offset from the start of the packet
     * u8    current quantizer at the start of the macroblock
     * u8    GOB number
     * u16le macroblock address within the GOB
     * u8    horizontal MV predictor
     * u8    vertical MV predictor
     * u8    horizontal MV predictor for block number 3
     * u8    vertical MV predictor for block number 3
     * @endcode
     */
    AV_PKT_DATA_H263_MB_INFO,

    /**
     * This side data should be associated with an audio stream and contains
     * ReplayGain information in form of the AVReplayGain struct.
     */
    AV_PKT_DATA_REPLAYGAIN,

    /**
     * This side data contains a 3x3 transformation matrix describing an affine
     * transformation that needs to be applied to the decoded video frames for
     * correct presentation.
     *
     * See libavutil/display.h for a detailed description of the data.
     */
    AV_PKT_DATA_DISPLAYMATRIX,

    /**
     * This side data should be associated with a video stream and contains
     * Stereoscopic 3D information in form of the AVStereo3D struct.
     */
    AV_PKT_DATA_STEREO3D,

    /**
     * This side data should be associated with an audio stream and corresponds
     * to enum AVAudioServiceType.
     */
    AV_PKT_DATA_AUDIO_SERVICE_TYPE,

    /**
     * This side data contains quality related information from the encoder.
     * @code
     * u32le quality factor of the compressed frame. Allowed range is between 1 (good) and FF_LAMBDA_MAX (bad).
     * u8    picture type
     * u8    error count
     * u16   reserved
     * u64le[error count] sum of squared differences between encoder in and output
     * @endcode
     */
    AV_PKT_DATA_QUALITY_STATS,

    /**
     * This side data contains an integer value representing the stream index
     * of a "fallback" track.  A fallback track indicates an alternate
     * track to use when the current track can not be decoded for some reason.
     * e.g. no decoder available for codec.
     */
    AV_PKT_DATA_FALLBACK_TRACK,

    /**
     * This side data corresponds to the AVCPBProperties struct.
     */
    AV_PKT_DATA_CPB_PROPERTIES,

    /**
     * Recommmends skipping the specified number of samples
     * @code
     * u32le number of samples to skip from start of this packet
     * u32le number of samples to skip from end of this packet
     * u8    reason for start skip
     * u8    reason for end   skip (0=padding silence, 1=convergence)
     * @endcode
     */
    AV_PKT_DATA_SKIP_SAMPLES,

    /**
     * An AV_PKT_DATA_JP_DUALMONO side data packet indicates that
     * the packet may contain "dual mono" audio specific to Japanese DTV
     * and if it is true, recommends only the selected channel to be used.
     * @code
     * u8    selected channels (0=mail/left, 1=sub/right, 2=both)
     * @endcode
     */
    AV_PKT_DATA_JP_DUALMONO,

    /**
     * A list of zero terminated key/value strings. There is no end marker for
     * the list, so it is required to rely on the side data size to stop.
     */
    AV_PKT_DATA_STRINGS_METADATA,

    /**
     * Subtitle event position
     * @code
     * u32le x1
     * u32le y1
     * u32le x2
     * u32le y2
     * @endcode
     */
    AV_PKT_DATA_SUBTITLE_POSITION,

    /**
     * Data found in BlockAdditional element of matroska container. There is
     * no end marker for the data, so it is required to rely on the side data
     * size to recognize the end. 8 byte id (as found in BlockAddId) followed
     * by data.
     */
    AV_PKT_DATA_MATROSKA_BLOCKADDITIONAL,

    /**
     * The optional first identifier line of a WebVTT cue.
     */
    AV_PKT_DATA_WEBVTT_IDENTIFIER,

    /**
     * The optional settings (rendering instructions) that immediately
     * follow the timestamp specifier of a WebVTT cue.
     */
    AV_PKT_DATA_WEBVTT_SETTINGS,

    /**
     * A list of zero terminated key/value strings. There is no end marker for
     * the list, so it is required to rely on the side data size to stop. This
     * side data includes updated metadata which appeared in the stream.
     */
    AV_PKT_DATA_METADATA_UPDATE,

    /**
     * MPEGTS stream ID, this is required to pass the stream ID
     * information from the demuxer to the corresponding muxer.
     */
    AV_PKT_DATA_MPEGTS_STREAM_ID,

    /**
     * Mastering display metadata (based on SMPTE-2086:2014). This metadata
     * should be associated with a video stream and contains data in the form
     * of the AVMasteringDisplayMetadata struct.
     */
    AV_PKT_DATA_MASTERING_DISPLAY_METADATA,

    /**
     * This side data should be associated with a video stream and corresponds
     * to the AVSphericalMapping structure.
     */
    AV_PKT_DATA_SPHERICAL,

    /**
     * Content light level (based on CTA-861.3). This metadata should be
     * associated with a video stream and contains data in the form of the
     * AVContentLightMetadata struct.
     */
    AV_PKT_DATA_CONTENT_LIGHT_LEVEL,

    /**
     * ATSC A53 Part 4 Closed Captions. This metadata should be associated with
     * a video stream. A53 CC bitstream is stored as uint8_t in AVPacketSideData.data.
     * The number of bytes of CC data is AVPacketSideData.size.
     */
    AV_PKT_DATA_A53_CC,

    /**
     * Active Format Description data consisting of a single byte as specified
     * in ETSI TS 101 154 using AVActiveFormatDescription enum.
     */
    AV_PKT_DATA_AFD,

    /**
<<<<<<< HEAD
=======
     * Provides the original PTS when passed through the demux.  This can
     * be used to offset any subsequent changes made by the caller to
     * adjust PTS values (such as ts_offset).  We need this for SCTE-35,
     * since by the time the packets reach the output the PTS values have
     * already been re-written, and we cannot calculate pre-roll values
     * using the PTS values embedded in the packet content
     */
    AV_PKT_DATA_ORIG_PTS,

    /**
>>>>>>> 5db86cad
     * The number of side data types.
     * This is not part of the public API/ABI in the sense that it may
     * change when new side data types are added.
     * This must stay the last enum value.
     * If its value becomes huge, some code using it
     * needs to be updated as it assumes it to be smaller than other limits.
     */
    AV_PKT_DATA_NB
};

#define AV_PKT_DATA_QUALITY_FACTOR AV_PKT_DATA_QUALITY_STATS //DEPRECATED

typedef struct AVPacketSideData {
    uint8_t *data;
    int      size;
    enum AVPacketSideDataType type;
} AVPacketSideData;

/**
 * This structure stores compressed data. It is typically exported by demuxers
 * and then passed as input to decoders, or received as output from encoders and
 * then passed to muxers.
 *
 * For video, it should typically contain one compressed frame. For audio it may
 * contain several compressed frames. Encoders are allowed to output empty
 * packets, with no compressed data, containing only side data
 * (e.g. to update some stream parameters at the end of encoding).
 *
 * AVPacket is one of the few structs in FFmpeg, whose size is a part of public
 * ABI. Thus it may be allocated on stack and no new fields can be added to it
 * without libavcodec and libavformat major bump.
 *
 * The semantics of data ownership depends on the buf field.
 * If it is set, the packet data is dynamically allocated and is
 * valid indefinitely until a call to av_packet_unref() reduces the
 * reference count to 0.
 *
 * If the buf field is not set av_packet_ref() would make a copy instead
 * of increasing the reference count.
 *
 * The side data is always allocated with av_malloc(), copied by
 * av_packet_ref() and freed by av_packet_unref().
 *
 * @see av_packet_ref
 * @see av_packet_unref
 */
typedef struct AVPacket {
    /**
     * A reference to the reference-counted buffer where the packet data is
     * stored.
     * May be NULL, then the packet data is not reference-counted.
     */
    AVBufferRef *buf;
    /**
     * Presentation timestamp in AVStream->time_base units; the time at which
     * the decompressed packet will be presented to the user.
     * Can be AV_NOPTS_VALUE if it is not stored in the file.
     * pts MUST be larger or equal to dts as presentation cannot happen before
     * decompression, unless one wants to view hex dumps. Some formats misuse
     * the terms dts and pts/cts to mean something different. Such timestamps
     * must be converted to true pts/dts before they are stored in AVPacket.
     */
    int64_t pts;
    /**
     * Decompression timestamp in AVStream->time_base units; the time at which
     * the packet is decompressed.
     * Can be AV_NOPTS_VALUE if it is not stored in the file.
     */
    int64_t dts;
    uint8_t *data;
    int   size;
    int   stream_index;
    /**
     * A combination of AV_PKT_FLAG values
     */
    int   flags;
    /**
     * Additional packet data that can be provided by the container.
     * Packet can contain several types of side information.
     */
    AVPacketSideData *side_data;
    int side_data_elems;

    /**
     * Duration of this packet in AVStream->time_base units, 0 if unknown.
     * Equals next_pts - this_pts in presentation order.
     */
    int64_t duration;

    int64_t pos;                            ///< byte position in stream, -1 if unknown

#if FF_API_CONVERGENCE_DURATION
    /**
     * @deprecated Same as the duration field, but as int64_t. This was required
     * for Matroska subtitles, whose duration values could overflow when the
     * duration field was still an int.
     */
    attribute_deprecated
    int64_t convergence_duration;
#endif
} AVPacket;
#define AV_PKT_FLAG_KEY     0x0001 ///< The packet contains a keyframe
#define AV_PKT_FLAG_CORRUPT 0x0002 ///< The packet content is corrupted
/**
 * Flag is used to discard packets which are required to maintain valid
 * decoder state but are not required for output and should be dropped
 * after decoding.
 **/
#define AV_PKT_FLAG_DISCARD   0x0004
/**
 * The packet comes from a trusted source.
 *
 * Otherwise-unsafe constructs such as arbitrary pointers to data
 * outside the packet may be followed.
 */
#define AV_PKT_FLAG_TRUSTED   0x0008
/**
 * Flag is used to indicate packets that contain frames that can
 * be discarded by the decoder.  I.e. Non-reference frames.
 */
#define AV_PKT_FLAG_DISPOSABLE 0x0010


enum AVSideDataParamChangeFlags {
    AV_SIDE_DATA_PARAM_CHANGE_CHANNEL_COUNT  = 0x0001,
    AV_SIDE_DATA_PARAM_CHANGE_CHANNEL_LAYOUT = 0x0002,
    AV_SIDE_DATA_PARAM_CHANGE_SAMPLE_RATE    = 0x0004,
    AV_SIDE_DATA_PARAM_CHANGE_DIMENSIONS     = 0x0008,
};
/**
 * @}
 */

struct AVCodecInternal;

enum AVFieldOrder {
    AV_FIELD_UNKNOWN,
    AV_FIELD_PROGRESSIVE,
    AV_FIELD_TT,          //< Top coded_first, top displayed first
    AV_FIELD_BB,          //< Bottom coded first, bottom displayed first
    AV_FIELD_TB,          //< Top coded first, bottom displayed first
    AV_FIELD_BT,          //< Bottom coded first, top displayed first
};

/**
 * main external API structure.
 * New fields can be added to the end with minor version bumps.
 * Removal, reordering and changes to existing fields require a major
 * version bump.
 * You can use AVOptions (av_opt* / av_set/get*()) to access these fields from user
 * applications.
 * The name string for AVOptions options matches the associated command line
 * parameter name and can be found in libavcodec/options_table.h
 * The AVOption/command line parameter names differ in some cases from the C
 * structure field names for historic reasons or brevity.
 * sizeof(AVCodecContext) must not be used outside libav*.
 */
typedef struct AVCodecContext {
    /**
     * information on struct for av_log
     * - set by avcodec_alloc_context3
     */
    const AVClass *av_class;
    int log_level_offset;

    enum AVMediaType codec_type; /* see AVMEDIA_TYPE_xxx */
    const struct AVCodec  *codec;
    enum AVCodecID     codec_id; /* see AV_CODEC_ID_xxx */

    /**
     * fourcc (LSB first, so "ABCD" -> ('D'<<24) + ('C'<<16) + ('B'<<8) + 'A').
     * This is used to work around some encoder bugs.
     * A demuxer should set this to what is stored in the field used to identify the codec.
     * If there are multiple such fields in a container then the demuxer should choose the one
     * which maximizes the information about the used codec.
     * If the codec tag field in a container is larger than 32 bits then the demuxer should
     * remap the longer ID to 32 bits with a table or other structure. Alternatively a new
     * extra_codec_tag + size could be added but for this a clear advantage must be demonstrated
     * first.
     * - encoding: Set by user, if not then the default based on codec_id will be used.
     * - decoding: Set by user, will be converted to uppercase by libavcodec during init.
     */
    unsigned int codec_tag;

    void *priv_data;

    /**
     * Private context used for internal data.
     *
     * Unlike priv_data, this is not codec-specific. It is used in general
     * libavcodec functions.
     */
    struct AVCodecInternal *internal;

    /**
     * Private data of the user, can be used to carry app specific stuff.
     * - encoding: Set by user.
     * - decoding: Set by user.
     */
    void *opaque;

    /**
     * the average bitrate
     * - encoding: Set by user; unused for constant quantizer encoding.
     * - decoding: Set by user, may be overwritten by libavcodec
     *             if this info is available in the stream
     */
    int64_t bit_rate;

    /**
     * number of bits the bitstream is allowed to diverge from the reference.
     *           the reference can be CBR (for CBR pass1) or VBR (for pass2)
     * - encoding: Set by user; unused for constant quantizer encoding.
     * - decoding: unused
     */
    int bit_rate_tolerance;

    /**
     * Global quality for codecs which cannot change it per frame.
     * This should be proportional to MPEG-1/2/4 qscale.
     * - encoding: Set by user.
     * - decoding: unused
     */
    int global_quality;

    /**
     * - encoding: Set by user.
     * - decoding: unused
     */
    int compression_level;
#define FF_COMPRESSION_DEFAULT -1

    /**
     * AV_CODEC_FLAG_*.
     * - encoding: Set by user.
     * - decoding: Set by user.
     */
    int flags;

    /**
     * AV_CODEC_FLAG2_*
     * - encoding: Set by user.
     * - decoding: Set by user.
     */
    int flags2;

    /**
     * some codecs need / can use extradata like Huffman tables.
     * MJPEG: Huffman tables
     * rv10: additional flags
     * MPEG-4: global headers (they can be in the bitstream or here)
     * The allocated memory should be AV_INPUT_BUFFER_PADDING_SIZE bytes larger
     * than extradata_size to avoid problems if it is read with the bitstream reader.
     * The bytewise contents of extradata must not depend on the architecture or CPU endianness.
     * - encoding: Set/allocated/freed by libavcodec.
     * - decoding: Set/allocated/freed by user.
     */
    uint8_t *extradata;
    int extradata_size;

    /**
     * This is the fundamental unit of time (in seconds) in terms
     * of which frame timestamps are represented. For fixed-fps content,
     * timebase should be 1/framerate and timestamp increments should be
     * identically 1.
     * This often, but not always is the inverse of the frame rate or field rate
     * for video. 1/time_base is not the average frame rate if the frame rate is not
     * constant.
     *
     * Like containers, elementary streams also can store timestamps, 1/time_base
     * is the unit in which these timestamps are specified.
     * As example of such codec time base see ISO/IEC 14496-2:2001(E)
     * vop_time_increment_resolution and fixed_vop_rate
     * (fixed_vop_rate == 0 implies that it is different from the framerate)
     *
     * - encoding: MUST be set by user.
     * - decoding: the use of this field for decoding is deprecated.
     *             Use framerate instead.
     */
    AVRational time_base;

    /**
     * For some codecs, the time base is closer to the field rate than the frame rate.
     * Most notably, H.264 and MPEG-2 specify time_base as half of frame duration
     * if no telecine is used ...
     *
     * Set to time_base ticks per frame. Default 1, e.g., H.264/MPEG-2 set it to 2.
     */
    int ticks_per_frame;

    /**
     * Codec delay.
     *
     * Encoding: Number of frames delay there will be from the encoder input to
     *           the decoder output. (we assume the decoder matches the spec)
     * Decoding: Number of frames delay in addition to what a standard decoder
     *           as specified in the spec would produce.
     *
     * Video:
     *   Number of frames the decoded output will be delayed relative to the
     *   encoded input.
     *
     * Audio:
     *   For encoding, this field is unused (see initial_padding).
     *
     *   For decoding, this is the number of samples the decoder needs to
     *   output before the decoder's output is valid. When seeking, you should
     *   start decoding this many samples prior to your desired seek point.
     *
     * - encoding: Set by libavcodec.
     * - decoding: Set by libavcodec.
     */
    int delay;


    /* video only */
    /**
     * picture width / height.
     *
     * @note Those fields may not match the values of the last
     * AVFrame output by avcodec_decode_video2 due frame
     * reordering.
     *
     * - encoding: MUST be set by user.
     * - decoding: May be set by the user before opening the decoder if known e.g.
     *             from the container. Some decoders will require the dimensions
     *             to be set by the caller. During decoding, the decoder may
     *             overwrite those values as required while parsing the data.
     */
    int width, height;

    /**
     * Bitstream width / height, may be different from width/height e.g. when
     * the decoded frame is cropped before being output or lowres is enabled.
     *
     * @note Those field may not match the value of the last
     * AVFrame output by avcodec_receive_frame() due frame
     * reordering.
     *
     * - encoding: unused
     * - decoding: May be set by the user before opening the decoder if known
     *             e.g. from the container. During decoding, the decoder may
     *             overwrite those values as required while parsing the data.
     */
    int coded_width, coded_height;

    /**
     * the number of pictures in a group of pictures, or 0 for intra_only
     * - encoding: Set by user.
     * - decoding: unused
     */
    int gop_size;

    /**
     * Pixel format, see AV_PIX_FMT_xxx.
     * May be set by the demuxer if known from headers.
     * May be overridden by the decoder if it knows better.
     *
     * @note This field may not match the value of the last
     * AVFrame output by avcodec_receive_frame() due frame
     * reordering.
     *
     * - encoding: Set by user.
     * - decoding: Set by user if known, overridden by libavcodec while
     *             parsing the data.
     */
    enum AVPixelFormat pix_fmt;

    /**
     * If non NULL, 'draw_horiz_band' is called by the libavcodec
     * decoder to draw a horizontal band. It improves cache usage. Not
     * all codecs can do that. You must check the codec capabilities
     * beforehand.
     * When multithreading is used, it may be called from multiple threads
     * at the same time; threads might draw different parts of the same AVFrame,
     * or multiple AVFrames, and there is no guarantee that slices will be drawn
     * in order.
     * The function is also used by hardware acceleration APIs.
     * It is called at least once during frame decoding to pass
     * the data needed for hardware render.
     * In that mode instead of pixel data, AVFrame points to
     * a structure specific to the acceleration API. The application
     * reads the structure and can change some fields to indicate progress
     * or mark state.
     * - encoding: unused
     * - decoding: Set by user.
     * @param height the height of the slice
     * @param y the y position of the slice
     * @param type 1->top field, 2->bottom field, 3->frame
     * @param offset offset into the AVFrame.data from which the slice should be read
     */
    void (*draw_horiz_band)(struct AVCodecContext *s,
                            const AVFrame *src, int offset[AV_NUM_DATA_POINTERS],
                            int y, int type, int height);

    /**
     * callback to negotiate the pixelFormat
     * @param fmt is the list of formats which are supported by the codec,
     * it is terminated by -1 as 0 is a valid format, the formats are ordered by quality.
     * The first is always the native one.
     * @note The callback may be called again immediately if initialization for
     * the selected (hardware-accelerated) pixel format failed.
     * @warning Behavior is undefined if the callback returns a value not
     * in the fmt list of formats.
     * @return the chosen format
     * - encoding: unused
     * - decoding: Set by user, if not set the native format will be chosen.
     */
    enum AVPixelFormat (*get_format)(struct AVCodecContext *s, const enum AVPixelFormat * fmt);

    /**
     * maximum number of B-frames between non-B-frames
     * Note: The output will be delayed by max_b_frames+1 relative to the input.
     * - encoding: Set by user.
     * - decoding: unused
     */
    int max_b_frames;

    /**
     * qscale factor between IP and B-frames
     * If > 0 then the last P-frame quantizer will be used (q= lastp_q*factor+offset).
     * If < 0 then normal ratecontrol will be done (q= -normal_q*factor+offset).
     * - encoding: Set by user.
     * - decoding: unused
     */
    float b_quant_factor;

#if FF_API_PRIVATE_OPT
    /** @deprecated use encoder private options instead */
    attribute_deprecated
    int b_frame_strategy;
#endif

    /**
     * qscale offset between IP and B-frames
     * - encoding: Set by user.
     * - decoding: unused
     */
    float b_quant_offset;

    /**
     * Size of the frame reordering buffer in the decoder.
     * For MPEG-2 it is 1 IPB or 0 low delay IP.
     * - encoding: Set by libavcodec.
     * - decoding: Set by libavcodec.
     */
    int has_b_frames;

#if FF_API_PRIVATE_OPT
    /** @deprecated use encoder private options instead */
    attribute_deprecated
    int mpeg_quant;
#endif

    /**
     * qscale factor between P- and I-frames
     * If > 0 then the last P-frame quantizer will be used (q = lastp_q * factor + offset).
     * If < 0 then normal ratecontrol will be done (q= -normal_q*factor+offset).
     * - encoding: Set by user.
     * - decoding: unused
     */
    float i_quant_factor;

    /**
     * qscale offset between P and I-frames
     * - encoding: Set by user.
     * - decoding: unused
     */
    float i_quant_offset;

    /**
     * luminance masking (0-> disabled)
     * - encoding: Set by user.
     * - decoding: unused
     */
    float lumi_masking;

    /**
     * temporary complexity masking (0-> disabled)
     * - encoding: Set by user.
     * - decoding: unused
     */
    float temporal_cplx_masking;

    /**
     * spatial complexity masking (0-> disabled)
     * - encoding: Set by user.
     * - decoding: unused
     */
    float spatial_cplx_masking;

    /**
     * p block masking (0-> disabled)
     * - encoding: Set by user.
     * - decoding: unused
     */
    float p_masking;

    /**
     * darkness masking (0-> disabled)
     * - encoding: Set by user.
     * - decoding: unused
     */
    float dark_masking;

    /**
     * slice count
     * - encoding: Set by libavcodec.
     * - decoding: Set by user (or 0).
     */
    int slice_count;

#if FF_API_PRIVATE_OPT
    /** @deprecated use encoder private options instead */
    attribute_deprecated
     int prediction_method;
#define FF_PRED_LEFT   0
#define FF_PRED_PLANE  1
#define FF_PRED_MEDIAN 2
#endif

    /**
     * slice offsets in the frame in bytes
     * - encoding: Set/allocated by libavcodec.
     * - decoding: Set/allocated by user (or NULL).
     */
    int *slice_offset;

    /**
     * sample aspect ratio (0 if unknown)
     * That is the width of a pixel divided by the height of the pixel.
     * Numerator and denominator must be relatively prime and smaller than 256 for some video standards.
     * - encoding: Set by user.
     * - decoding: Set by libavcodec.
     */
    AVRational sample_aspect_ratio;

    /**
     * motion estimation comparison function
     * - encoding: Set by user.
     * - decoding: unused
     */
    int me_cmp;
    /**
     * subpixel motion estimation comparison function
     * - encoding: Set by user.
     * - decoding: unused
     */
    int me_sub_cmp;
    /**
     * macroblock comparison function (not supported yet)
     * - encoding: Set by user.
     * - decoding: unused
     */
    int mb_cmp;
    /**
     * interlaced DCT comparison function
     * - encoding: Set by user.
     * - decoding: unused
     */
    int ildct_cmp;
#define FF_CMP_SAD          0
#define FF_CMP_SSE          1
#define FF_CMP_SATD         2
#define FF_CMP_DCT          3
#define FF_CMP_PSNR         4
#define FF_CMP_BIT          5
#define FF_CMP_RD           6
#define FF_CMP_ZERO         7
#define FF_CMP_VSAD         8
#define FF_CMP_VSSE         9
#define FF_CMP_NSSE         10
#define FF_CMP_W53          11
#define FF_CMP_W97          12
#define FF_CMP_DCTMAX       13
#define FF_CMP_DCT264       14
#define FF_CMP_MEDIAN_SAD   15
#define FF_CMP_CHROMA       256

    /**
     * ME diamond size & shape
     * - encoding: Set by user.
     * - decoding: unused
     */
    int dia_size;

    /**
     * amount of previous MV predictors (2a+1 x 2a+1 square)
     * - encoding: Set by user.
     * - decoding: unused
     */
    int last_predictor_count;

#if FF_API_PRIVATE_OPT
    /** @deprecated use encoder private options instead */
    attribute_deprecated
    int pre_me;
#endif

    /**
     * motion estimation prepass comparison function
     * - encoding: Set by user.
     * - decoding: unused
     */
    int me_pre_cmp;

    /**
     * ME prepass diamond size & shape
     * - encoding: Set by user.
     * - decoding: unused
     */
    int pre_dia_size;

    /**
     * subpel ME quality
     * - encoding: Set by user.
     * - decoding: unused
     */
    int me_subpel_quality;

    /**
     * maximum motion estimation search range in subpel units
     * If 0 then no limit.
     *
     * - encoding: Set by user.
     * - decoding: unused
     */
    int me_range;

    /**
     * slice flags
     * - encoding: unused
     * - decoding: Set by user.
     */
    int slice_flags;
#define SLICE_FLAG_CODED_ORDER    0x0001 ///< draw_horiz_band() is called in coded order instead of display
#define SLICE_FLAG_ALLOW_FIELD    0x0002 ///< allow draw_horiz_band() with field slices (MPEG-2 field pics)
#define SLICE_FLAG_ALLOW_PLANE    0x0004 ///< allow draw_horiz_band() with 1 component at a time (SVQ1)

    /**
     * macroblock decision mode
     * - encoding: Set by user.
     * - decoding: unused
     */
    int mb_decision;
#define FF_MB_DECISION_SIMPLE 0        ///< uses mb_cmp
#define FF_MB_DECISION_BITS   1        ///< chooses the one which needs the fewest bits
#define FF_MB_DECISION_RD     2        ///< rate distortion

    /**
     * custom intra quantization matrix
     * - encoding: Set by user, can be NULL.
     * - decoding: Set by libavcodec.
     */
    uint16_t *intra_matrix;

    /**
     * custom inter quantization matrix
     * - encoding: Set by user, can be NULL.
     * - decoding: Set by libavcodec.
     */
    uint16_t *inter_matrix;

#if FF_API_PRIVATE_OPT
    /** @deprecated use encoder private options instead */
    attribute_deprecated
    int scenechange_threshold;

    /** @deprecated use encoder private options instead */
    attribute_deprecated
    int noise_reduction;
#endif

    /**
     * precision of the intra DC coefficient - 8
     * - encoding: Set by user.
     * - decoding: Set by libavcodec
     */
    int intra_dc_precision;

    /**
     * Number of macroblock rows at the top which are skipped.
     * - encoding: unused
     * - decoding: Set by user.
     */
    int skip_top;

    /**
     * Number of macroblock rows at the bottom which are skipped.
     * - encoding: unused
     * - decoding: Set by user.
     */
    int skip_bottom;

    /**
     * minimum MB Lagrange multiplier
     * - encoding: Set by user.
     * - decoding: unused
     */
    int mb_lmin;

    /**
     * maximum MB Lagrange multiplier
     * - encoding: Set by user.
     * - decoding: unused
     */
    int mb_lmax;

#if FF_API_PRIVATE_OPT
    /**
     * @deprecated use encoder private options instead
     */
    attribute_deprecated
    int me_penalty_compensation;
#endif

    /**
     * - encoding: Set by user.
     * - decoding: unused
     */
    int bidir_refine;

#if FF_API_PRIVATE_OPT
    /** @deprecated use encoder private options instead */
    attribute_deprecated
    int brd_scale;
#endif

    /**
     * minimum GOP size
     * - encoding: Set by user.
     * - decoding: unused
     */
    int keyint_min;

    /**
     * number of reference frames
     * - encoding: Set by user.
     * - decoding: Set by lavc.
     */
    int refs;

#if FF_API_PRIVATE_OPT
    /** @deprecated use encoder private options instead */
    attribute_deprecated
    int chromaoffset;
#endif

    /**
     * Note: Value depends upon the compare function used for fullpel ME.
     * - encoding: Set by user.
     * - decoding: unused
     */
    int mv0_threshold;

#if FF_API_PRIVATE_OPT
    /** @deprecated use encoder private options instead */
    attribute_deprecated
    int b_sensitivity;
#endif

    /**
     * Chromaticity coordinates of the source primaries.
     * - encoding: Set by user
     * - decoding: Set by libavcodec
     */
    enum AVColorPrimaries color_primaries;

    /**
     * Color Transfer Characteristic.
     * - encoding: Set by user
     * - decoding: Set by libavcodec
     */
    enum AVColorTransferCharacteristic color_trc;

    /**
     * YUV colorspace type.
     * - encoding: Set by user
     * - decoding: Set by libavcodec
     */
    enum AVColorSpace colorspace;

    /**
     * MPEG vs JPEG YUV range.
     * - encoding: Set by user
     * - decoding: Set by libavcodec
     */
    enum AVColorRange color_range;

    /**
     * This defines the location of chroma samples.
     * - encoding: Set by user
     * - decoding: Set by libavcodec
     */
    enum AVChromaLocation chroma_sample_location;

    /**
     * Number of slices.
     * Indicates number of picture subdivisions. Used for parallelized
     * decoding.
     * - encoding: Set by user
     * - decoding: unused
     */
    int slices;

    /** Field order
     * - encoding: set by libavcodec
     * - decoding: Set by user.
     */
    enum AVFieldOrder field_order;

    /* audio only */
    int sample_rate; ///< samples per second
    int channels;    ///< number of audio channels

    /**
     * audio sample format
     * - encoding: Set by user.
     * - decoding: Set by libavcodec.
     */
    enum AVSampleFormat sample_fmt;  ///< sample format

    /* The following data should not be initialized. */
    /**
     * Number of samples per channel in an audio frame.
     *
     * - encoding: set by libavcodec in avcodec_open2(). Each submitted frame
     *   except the last must contain exactly frame_size samples per channel.
     *   May be 0 when the codec has AV_CODEC_CAP_VARIABLE_FRAME_SIZE set, then the
     *   frame size is not restricted.
     * - decoding: may be set by some decoders to indicate constant frame size
     */
    int frame_size;

    /**
     * Frame counter, set by libavcodec.
     *
     * - decoding: total number of frames returned from the decoder so far.
     * - encoding: total number of frames passed to the encoder so far.
     *
     *   @note the counter is not incremented if encoding/decoding resulted in
     *   an error.
     */
    int frame_number;

    /**
     * number of bytes per packet if constant and known or 0
     * Used by some WAV based audio codecs.
     */
    int block_align;

    /**
     * Audio cutoff bandwidth (0 means "automatic")
     * - encoding: Set by user.
     * - decoding: unused
     */
    int cutoff;

    /**
     * Audio channel layout.
     * - encoding: set by user.
     * - decoding: set by user, may be overwritten by libavcodec.
     */
    uint64_t channel_layout;

    /**
     * Request decoder to use this channel layout if it can (0 for default)
     * - encoding: unused
     * - decoding: Set by user.
     */
    uint64_t request_channel_layout;

    /**
     * Type of service that the audio stream conveys.
     * - encoding: Set by user.
     * - decoding: Set by libavcodec.
     */
    enum AVAudioServiceType audio_service_type;

    /**
     * desired sample format
     * - encoding: Not used.
     * - decoding: Set by user.
     * Decoder will decode to this format if it can.
     */
    enum AVSampleFormat request_sample_fmt;

    /**
     * This callback is called at the beginning of each frame to get data
     * buffer(s) for it. There may be one contiguous buffer for all the data or
     * there may be a buffer per each data plane or anything in between. What
     * this means is, you may set however many entries in buf[] you feel necessary.
     * Each buffer must be reference-counted using the AVBuffer API (see description
     * of buf[] below).
     *
     * The following fields will be set in the frame before this callback is
     * called:
     * - format
     * - width, height (video only)
     * - sample_rate, channel_layout, nb_samples (audio only)
     * Their values may differ from the corresponding values in
     * AVCodecContext. This callback must use the frame values, not the codec
     * context values, to calculate the required buffer size.
     *
     * This callback must fill the following fields in the frame:
     * - data[]
     * - linesize[]
     * - extended_data:
     *   * if the data is planar audio with more than 8 channels, then this
     *     callback must allocate and fill extended_data to contain all pointers
     *     to all data planes. data[] must hold as many pointers as it can.
     *     extended_data must be allocated with av_malloc() and will be freed in
     *     av_frame_unref().
     *   * otherwise extended_data must point to data
     * - buf[] must contain one or more pointers to AVBufferRef structures. Each of
     *   the frame's data and extended_data pointers must be contained in these. That
     *   is, one AVBufferRef for each allocated chunk of memory, not necessarily one
     *   AVBufferRef per data[] entry. See: av_buffer_create(), av_buffer_alloc(),
     *   and av_buffer_ref().
     * - extended_buf and nb_extended_buf must be allocated with av_malloc() by
     *   this callback and filled with the extra buffers if there are more
     *   buffers than buf[] can hold. extended_buf will be freed in
     *   av_frame_unref().
     *
     * If AV_CODEC_CAP_DR1 is not set then get_buffer2() must call
     * avcodec_default_get_buffer2() instead of providing buffers allocated by
     * some other means.
     *
     * Each data plane must be aligned to the maximum required by the target
     * CPU.
     *
     * @see avcodec_default_get_buffer2()
     *
     * Video:
     *
     * If AV_GET_BUFFER_FLAG_REF is set in flags then the frame may be reused
     * (read and/or written to if it is writable) later by libavcodec.
     *
     * avcodec_align_dimensions2() should be used to find the required width and
     * height, as they normally need to be rounded up to the next multiple of 16.
     *
     * Some decoders do not support linesizes changing between frames.
     *
     * If frame multithreading is used and thread_safe_callbacks is set,
     * this callback may be called from a different thread, but not from more
     * than one at once. Does not need to be reentrant.
     *
     * @see avcodec_align_dimensions2()
     *
     * Audio:
     *
     * Decoders request a buffer of a particular size by setting
     * AVFrame.nb_samples prior to calling get_buffer2(). The decoder may,
     * however, utilize only part of the buffer by setting AVFrame.nb_samples
     * to a smaller value in the output frame.
     *
     * As a convenience, av_samples_get_buffer_size() and
     * av_samples_fill_arrays() in libavutil may be used by custom get_buffer2()
     * functions to find the required data size and to fill data pointers and
     * linesize. In AVFrame.linesize, only linesize[0] may be set for audio
     * since all planes must be the same size.
     *
     * @see av_samples_get_buffer_size(), av_samples_fill_arrays()
     *
     * - encoding: unused
     * - decoding: Set by libavcodec, user can override.
     */
    int (*get_buffer2)(struct AVCodecContext *s, AVFrame *frame, int flags);

    /**
     * If non-zero, the decoded audio and video frames returned from
     * avcodec_decode_video2() and avcodec_decode_audio4() are reference-counted
     * and are valid indefinitely. The caller must free them with
     * av_frame_unref() when they are not needed anymore.
     * Otherwise, the decoded frames must not be freed by the caller and are
     * only valid until the next decode call.
     *
     * This is always automatically enabled if avcodec_receive_frame() is used.
     *
     * - encoding: unused
     * - decoding: set by the caller before avcodec_open2().
     */
    attribute_deprecated
    int refcounted_frames;

    /* - encoding parameters */
    float qcompress;  ///< amount of qscale change between easy & hard scenes (0.0-1.0)
    float qblur;      ///< amount of qscale smoothing over time (0.0-1.0)

    /**
     * minimum quantizer
     * - encoding: Set by user.
     * - decoding: unused
     */
    int qmin;

    /**
     * maximum quantizer
     * - encoding: Set by user.
     * - decoding: unused
     */
    int qmax;

    /**
     * maximum quantizer difference between frames
     * - encoding: Set by user.
     * - decoding: unused
     */
    int max_qdiff;

    /**
     * decoder bitstream buffer size
     * - encoding: Set by user.
     * - decoding: unused
     */
    int rc_buffer_size;

    /**
     * ratecontrol override, see RcOverride
     * - encoding: Allocated/set/freed by user.
     * - decoding: unused
     */
    int rc_override_count;
    RcOverride *rc_override;

    /**
     * maximum bitrate
     * - encoding: Set by user.
     * - decoding: Set by user, may be overwritten by libavcodec.
     */
    int64_t rc_max_rate;

    /**
     * minimum bitrate
     * - encoding: Set by user.
     * - decoding: unused
     */
    int64_t rc_min_rate;

    /**
     * Ratecontrol attempt to use, at maximum, <value> of what can be used without an underflow.
     * - encoding: Set by user.
     * - decoding: unused.
     */
    float rc_max_available_vbv_use;

    /**
     * Ratecontrol attempt to use, at least, <value> times the amount needed to prevent a vbv overflow.
     * - encoding: Set by user.
     * - decoding: unused.
     */
    float rc_min_vbv_overflow_use;

    /**
     * Number of bits which should be loaded into the rc buffer before decoding starts.
     * - encoding: Set by user.
     * - decoding: unused
     */
    int rc_initial_buffer_occupancy;

#if FF_API_CODER_TYPE
#define FF_CODER_TYPE_VLC       0
#define FF_CODER_TYPE_AC        1
#define FF_CODER_TYPE_RAW       2
#define FF_CODER_TYPE_RLE       3
    /**
     * @deprecated use encoder private options instead
     */
    attribute_deprecated
    int coder_type;
#endif /* FF_API_CODER_TYPE */

#if FF_API_PRIVATE_OPT
    /** @deprecated use encoder private options instead */
    attribute_deprecated
    int context_model;
#endif

#if FF_API_PRIVATE_OPT
    /** @deprecated use encoder private options instead */
    attribute_deprecated
    int frame_skip_threshold;

    /** @deprecated use encoder private options instead */
    attribute_deprecated
    int frame_skip_factor;

    /** @deprecated use encoder private options instead */
    attribute_deprecated
    int frame_skip_exp;

    /** @deprecated use encoder private options instead */
    attribute_deprecated
    int frame_skip_cmp;
#endif /* FF_API_PRIVATE_OPT */

    /**
     * trellis RD quantization
     * - encoding: Set by user.
     * - decoding: unused
     */
    int trellis;

#if FF_API_PRIVATE_OPT
    /** @deprecated use encoder private options instead */
    attribute_deprecated
    int min_prediction_order;

    /** @deprecated use encoder private options instead */
    attribute_deprecated
    int max_prediction_order;

    /** @deprecated use encoder private options instead */
    attribute_deprecated
    int64_t timecode_frame_start;
#endif

#if FF_API_RTP_CALLBACK
    /**
     * @deprecated unused
     */
    /* The RTP callback: This function is called    */
    /* every time the encoder has a packet to send. */
    /* It depends on the encoder if the data starts */
    /* with a Start Code (it should). H.263 does.   */
    /* mb_nb contains the number of macroblocks     */
    /* encoded in the RTP payload.                  */
    attribute_deprecated
    void (*rtp_callback)(struct AVCodecContext *avctx, void *data, int size, int mb_nb);
#endif

#if FF_API_PRIVATE_OPT
    /** @deprecated use encoder private options instead */
    attribute_deprecated
    int rtp_payload_size;   /* The size of the RTP payload: the coder will  */
                            /* do its best to deliver a chunk with size     */
                            /* below rtp_payload_size, the chunk will start */
                            /* with a start code on some codecs like H.263. */
                            /* This doesn't take account of any particular  */
                            /* headers inside the transmitted RTP payload.  */
#endif

#if FF_API_STAT_BITS
    /* statistics, used for 2-pass encoding */
    attribute_deprecated
    int mv_bits;
    attribute_deprecated
    int header_bits;
    attribute_deprecated
    int i_tex_bits;
    attribute_deprecated
    int p_tex_bits;
    attribute_deprecated
    int i_count;
    attribute_deprecated
    int p_count;
    attribute_deprecated
    int skip_count;
    attribute_deprecated
    int misc_bits;

    /** @deprecated this field is unused */
    attribute_deprecated
    int frame_bits;
#endif

    /**
     * pass1 encoding statistics output buffer
     * - encoding: Set by libavcodec.
     * - decoding: unused
     */
    char *stats_out;

    /**
     * pass2 encoding statistics input buffer
     * Concatenated stuff from stats_out of pass1 should be placed here.
     * - encoding: Allocated/set/freed by user.
     * - decoding: unused
     */
    char *stats_in;

    /**
     * Work around bugs in encoders which sometimes cannot be detected automatically.
     * - encoding: Set by user
     * - decoding: Set by user
     */
    int workaround_bugs;
#define FF_BUG_AUTODETECT       1  ///< autodetection
#define FF_BUG_XVID_ILACE       4
#define FF_BUG_UMP4             8
#define FF_BUG_NO_PADDING       16
#define FF_BUG_AMV              32
#define FF_BUG_QPEL_CHROMA      64
#define FF_BUG_STD_QPEL         128
#define FF_BUG_QPEL_CHROMA2     256
#define FF_BUG_DIRECT_BLOCKSIZE 512
#define FF_BUG_EDGE             1024
#define FF_BUG_HPEL_CHROMA      2048
#define FF_BUG_DC_CLIP          4096
#define FF_BUG_MS               8192 ///< Work around various bugs in Microsoft's broken decoders.
#define FF_BUG_TRUNCATED       16384
#define FF_BUG_IEDGE           32768

    /**
     * strictly follow the standard (MPEG-4, ...).
     * - encoding: Set by user.
     * - decoding: Set by user.
     * Setting this to STRICT or higher means the encoder and decoder will
     * generally do stupid things, whereas setting it to unofficial or lower
     * will mean the encoder might produce output that is not supported by all
     * spec-compliant decoders. Decoders don't differentiate between normal,
     * unofficial and experimental (that is, they always try to decode things
     * when they can) unless they are explicitly asked to behave stupidly
     * (=strictly conform to the specs)
     */
    int strict_std_compliance;
#define FF_COMPLIANCE_VERY_STRICT   2 ///< Strictly conform to an older more strict version of the spec or reference software.
#define FF_COMPLIANCE_STRICT        1 ///< Strictly conform to all the things in the spec no matter what consequences.
#define FF_COMPLIANCE_NORMAL        0
#define FF_COMPLIANCE_UNOFFICIAL   -1 ///< Allow unofficial extensions
#define FF_COMPLIANCE_EXPERIMENTAL -2 ///< Allow nonstandardized experimental things.

    /**
     * error concealment flags
     * - encoding: unused
     * - decoding: Set by user.
     */
    int error_concealment;
#define FF_EC_GUESS_MVS   1
#define FF_EC_DEBLOCK     2
#define FF_EC_FAVOR_INTER 256

    /**
     * debug
     * - encoding: Set by user.
     * - decoding: Set by user.
     */
    int debug;
#define FF_DEBUG_PICT_INFO   1
#define FF_DEBUG_RC          2
#define FF_DEBUG_BITSTREAM   4
#define FF_DEBUG_MB_TYPE     8
#define FF_DEBUG_QP          16
#if FF_API_DEBUG_MV
/**
 * @deprecated this option does nothing
 */
#define FF_DEBUG_MV          32
#endif
#define FF_DEBUG_DCT_COEFF   0x00000040
#define FF_DEBUG_SKIP        0x00000080
#define FF_DEBUG_STARTCODE   0x00000100
#define FF_DEBUG_ER          0x00000400
#define FF_DEBUG_MMCO        0x00000800
#define FF_DEBUG_BUGS        0x00001000
#if FF_API_DEBUG_MV
#define FF_DEBUG_VIS_QP      0x00002000
#define FF_DEBUG_VIS_MB_TYPE 0x00004000
#endif
#define FF_DEBUG_BUFFERS     0x00008000
#define FF_DEBUG_THREADS     0x00010000
#define FF_DEBUG_GREEN_MD    0x00800000
#define FF_DEBUG_NOMC        0x01000000

#if FF_API_DEBUG_MV
    /**
     * debug
     * - encoding: Set by user.
     * - decoding: Set by user.
     */
    int debug_mv;
#define FF_DEBUG_VIS_MV_P_FOR  0x00000001 // visualize forward predicted MVs of P-frames
#define FF_DEBUG_VIS_MV_B_FOR  0x00000002 // visualize forward predicted MVs of B-frames
#define FF_DEBUG_VIS_MV_B_BACK 0x00000004 // visualize backward predicted MVs of B-frames
#endif

    /**
     * Error recognition; may misdetect some more or less valid parts as errors.
     * - encoding: unused
     * - decoding: Set by user.
     */
    int err_recognition;

/**
 * Verify checksums embedded in the bitstream (could be of either encoded or
 * decoded data, depending on the codec) and print an error message on mismatch.
 * If AV_EF_EXPLODE is also set, a mismatching checksum will result in the
 * decoder returning an error.
 */
#define AV_EF_CRCCHECK  (1<<0)
#define AV_EF_BITSTREAM (1<<1)          ///< detect bitstream specification deviations
#define AV_EF_BUFFER    (1<<2)          ///< detect improper bitstream length
#define AV_EF_EXPLODE   (1<<3)          ///< abort decoding on minor error detection

#define AV_EF_IGNORE_ERR (1<<15)        ///< ignore errors and continue
#define AV_EF_CAREFUL    (1<<16)        ///< consider things that violate the spec, are fast to calculate and have not been seen in the wild as errors
#define AV_EF_COMPLIANT  (1<<17)        ///< consider all spec non compliances as errors
#define AV_EF_AGGRESSIVE (1<<18)        ///< consider things that a sane encoder should not do as an error


    /**
     * opaque 64-bit number (generally a PTS) that will be reordered and
     * output in AVFrame.reordered_opaque
     * - encoding: unused
     * - decoding: Set by user.
     */
    int64_t reordered_opaque;

    /**
     * Hardware accelerator in use
     * - encoding: unused.
     * - decoding: Set by libavcodec
     */
    const struct AVHWAccel *hwaccel;

    /**
     * Hardware accelerator context.
     * For some hardware accelerators, a global context needs to be
     * provided by the user. In that case, this holds display-dependent
     * data FFmpeg cannot instantiate itself. Please refer to the
     * FFmpeg HW accelerator documentation to know how to fill this
     * is. e.g. for VA API, this is a struct vaapi_context.
     * - encoding: unused
     * - decoding: Set by user
     */
    void *hwaccel_context;

    /**
     * error
     * - encoding: Set by libavcodec if flags & AV_CODEC_FLAG_PSNR.
     * - decoding: unused
     */
    uint64_t error[AV_NUM_DATA_POINTERS];

    /**
     * DCT algorithm, see FF_DCT_* below
     * - encoding: Set by user.
     * - decoding: unused
     */
    int dct_algo;
#define FF_DCT_AUTO    0
#define FF_DCT_FASTINT 1
#define FF_DCT_INT     2
#define FF_DCT_MMX     3
#define FF_DCT_ALTIVEC 5
#define FF_DCT_FAAN    6

    /**
     * IDCT algorithm, see FF_IDCT_* below.
     * - encoding: Set by user.
     * - decoding: Set by user.
     */
    int idct_algo;
#define FF_IDCT_AUTO          0
#define FF_IDCT_INT           1
#define FF_IDCT_SIMPLE        2
#define FF_IDCT_SIMPLEMMX     3
#define FF_IDCT_ARM           7
#define FF_IDCT_ALTIVEC       8
#define FF_IDCT_SIMPLEARM     10
#define FF_IDCT_XVID          14
#define FF_IDCT_SIMPLEARMV5TE 16
#define FF_IDCT_SIMPLEARMV6   17
#define FF_IDCT_FAAN          20
#define FF_IDCT_SIMPLENEON    22
#define FF_IDCT_NONE          24 /* Used by XvMC to extract IDCT coefficients with FF_IDCT_PERM_NONE */
#define FF_IDCT_SIMPLEAUTO    128

    /**
     * bits per sample/pixel from the demuxer (needed for huffyuv).
     * - encoding: Set by libavcodec.
     * - decoding: Set by user.
     */
     int bits_per_coded_sample;

    /**
     * Bits per sample/pixel of internal libavcodec pixel/sample format.
     * - encoding: set by user.
     * - decoding: set by libavcodec.
     */
    int bits_per_raw_sample;

#if FF_API_LOWRES
    /**
     * low resolution decoding, 1-> 1/2 size, 2->1/4 size
     * - encoding: unused
     * - decoding: Set by user.
     */
     int lowres;
#endif

#if FF_API_CODED_FRAME
    /**
     * the picture in the bitstream
     * - encoding: Set by libavcodec.
     * - decoding: unused
     *
     * @deprecated use the quality factor packet side data instead
     */
    attribute_deprecated AVFrame *coded_frame;
#endif

    /**
     * thread count
     * is used to decide how many independent tasks should be passed to execute()
     * - encoding: Set by user.
     * - decoding: Set by user.
     */
    int thread_count;

    /**
     * Which multithreading methods to use.
     * Use of FF_THREAD_FRAME will increase decoding delay by one frame per thread,
     * so clients which cannot provide future frames should not use it.
     *
     * - encoding: Set by user, otherwise the default is used.
     * - decoding: Set by user, otherwise the default is used.
     */
    int thread_type;
#define FF_THREAD_FRAME   1 ///< Decode more than one frame at once
#define FF_THREAD_SLICE   2 ///< Decode more than one part of a single frame at once

    /**
     * Which multithreading methods are in use by the codec.
     * - encoding: Set by libavcodec.
     * - decoding: Set by libavcodec.
     */
    int active_thread_type;

    /**
     * Set by the client if its custom get_buffer() callback can be called
     * synchronously from another thread, which allows faster multithreaded decoding.
     * draw_horiz_band() will be called from other threads regardless of this setting.
     * Ignored if the default get_buffer() is used.
     * - encoding: Set by user.
     * - decoding: Set by user.
     */
    int thread_safe_callbacks;

    /**
     * The codec may call this to execute several independent things.
     * It will return only after finishing all tasks.
     * The user may replace this with some multithreaded implementation,
     * the default implementation will execute the parts serially.
     * @param count the number of things to execute
     * - encoding: Set by libavcodec, user can override.
     * - decoding: Set by libavcodec, user can override.
     */
    int (*execute)(struct AVCodecContext *c, int (*func)(struct AVCodecContext *c2, void *arg), void *arg2, int *ret, int count, int size);

    /**
     * The codec may call this to execute several independent things.
     * It will return only after finishing all tasks.
     * The user may replace this with some multithreaded implementation,
     * the default implementation will execute the parts serially.
     * Also see avcodec_thread_init and e.g. the --enable-pthread configure option.
     * @param c context passed also to func
     * @param count the number of things to execute
     * @param arg2 argument passed unchanged to func
     * @param ret return values of executed functions, must have space for "count" values. May be NULL.
     * @param func function that will be called count times, with jobnr from 0 to count-1.
     *             threadnr will be in the range 0 to c->thread_count-1 < MAX_THREADS and so that no
     *             two instances of func executing at the same time will have the same threadnr.
     * @return always 0 currently, but code should handle a future improvement where when any call to func
     *         returns < 0 no further calls to func may be done and < 0 is returned.
     * - encoding: Set by libavcodec, user can override.
     * - decoding: Set by libavcodec, user can override.
     */
    int (*execute2)(struct AVCodecContext *c, int (*func)(struct AVCodecContext *c2, void *arg, int jobnr, int threadnr), void *arg2, int *ret, int count);

    /**
     * noise vs. sse weight for the nsse comparison function
     * - encoding: Set by user.
     * - decoding: unused
     */
     int nsse_weight;

    /**
     * profile
     * - encoding: Set by user.
     * - decoding: Set by libavcodec.
     */
     int profile;
#define FF_PROFILE_UNKNOWN -99
#define FF_PROFILE_RESERVED -100

#define FF_PROFILE_AAC_MAIN 0
#define FF_PROFILE_AAC_LOW  1
#define FF_PROFILE_AAC_SSR  2
#define FF_PROFILE_AAC_LTP  3
#define FF_PROFILE_AAC_HE   4
#define FF_PROFILE_AAC_HE_V2 28
#define FF_PROFILE_AAC_LD   22
#define FF_PROFILE_AAC_ELD  38
#define FF_PROFILE_MPEG2_AAC_LOW 128
#define FF_PROFILE_MPEG2_AAC_HE  131

#define FF_PROFILE_DNXHD         0
#define FF_PROFILE_DNXHR_LB      1
#define FF_PROFILE_DNXHR_SQ      2
#define FF_PROFILE_DNXHR_HQ      3
#define FF_PROFILE_DNXHR_HQX     4
#define FF_PROFILE_DNXHR_444     5

#define FF_PROFILE_DTS         20
#define FF_PROFILE_DTS_ES      30
#define FF_PROFILE_DTS_96_24   40
#define FF_PROFILE_DTS_HD_HRA  50
#define FF_PROFILE_DTS_HD_MA   60
#define FF_PROFILE_DTS_EXPRESS 70

#define FF_PROFILE_MPEG2_422    0
#define FF_PROFILE_MPEG2_HIGH   1
#define FF_PROFILE_MPEG2_SS     2
#define FF_PROFILE_MPEG2_SNR_SCALABLE  3
#define FF_PROFILE_MPEG2_MAIN   4
#define FF_PROFILE_MPEG2_SIMPLE 5

#define FF_PROFILE_H264_CONSTRAINED  (1<<9)  // 8+1; constraint_set1_flag
#define FF_PROFILE_H264_INTRA        (1<<11) // 8+3; constraint_set3_flag

#define FF_PROFILE_H264_BASELINE             66
#define FF_PROFILE_H264_CONSTRAINED_BASELINE (66|FF_PROFILE_H264_CONSTRAINED)
#define FF_PROFILE_H264_MAIN                 77
#define FF_PROFILE_H264_EXTENDED             88
#define FF_PROFILE_H264_HIGH                 100
#define FF_PROFILE_H264_HIGH_10              110
#define FF_PROFILE_H264_HIGH_10_INTRA        (110|FF_PROFILE_H264_INTRA)
#define FF_PROFILE_H264_MULTIVIEW_HIGH       118
#define FF_PROFILE_H264_HIGH_422             122
#define FF_PROFILE_H264_HIGH_422_INTRA       (122|FF_PROFILE_H264_INTRA)
#define FF_PROFILE_H264_STEREO_HIGH          128
#define FF_PROFILE_H264_HIGH_444             144
#define FF_PROFILE_H264_HIGH_444_PREDICTIVE  244
#define FF_PROFILE_H264_HIGH_444_INTRA       (244|FF_PROFILE_H264_INTRA)
#define FF_PROFILE_H264_CAVLC_444            44

#define FF_PROFILE_VC1_SIMPLE   0
#define FF_PROFILE_VC1_MAIN     1
#define FF_PROFILE_VC1_COMPLEX  2
#define FF_PROFILE_VC1_ADVANCED 3

#define FF_PROFILE_MPEG4_SIMPLE                     0
#define FF_PROFILE_MPEG4_SIMPLE_SCALABLE            1
#define FF_PROFILE_MPEG4_CORE                       2
#define FF_PROFILE_MPEG4_MAIN                       3
#define FF_PROFILE_MPEG4_N_BIT                      4
#define FF_PROFILE_MPEG4_SCALABLE_TEXTURE           5
#define FF_PROFILE_MPEG4_SIMPLE_FACE_ANIMATION      6
#define FF_PROFILE_MPEG4_BASIC_ANIMATED_TEXTURE     7
#define FF_PROFILE_MPEG4_HYBRID                     8
#define FF_PROFILE_MPEG4_ADVANCED_REAL_TIME         9
#define FF_PROFILE_MPEG4_CORE_SCALABLE             10
#define FF_PROFILE_MPEG4_ADVANCED_CODING           11
#define FF_PROFILE_MPEG4_ADVANCED_CORE             12
#define FF_PROFILE_MPEG4_ADVANCED_SCALABLE_TEXTURE 13
#define FF_PROFILE_MPEG4_SIMPLE_STUDIO             14
#define FF_PROFILE_MPEG4_ADVANCED_SIMPLE           15

#define FF_PROFILE_JPEG2000_CSTREAM_RESTRICTION_0   1
#define FF_PROFILE_JPEG2000_CSTREAM_RESTRICTION_1   2
#define FF_PROFILE_JPEG2000_CSTREAM_NO_RESTRICTION  32768
#define FF_PROFILE_JPEG2000_DCINEMA_2K              3
#define FF_PROFILE_JPEG2000_DCINEMA_4K              4

#define FF_PROFILE_VP9_0                            0
#define FF_PROFILE_VP9_1                            1
#define FF_PROFILE_VP9_2                            2
#define FF_PROFILE_VP9_3                            3

#define FF_PROFILE_HEVC_MAIN                        1
#define FF_PROFILE_HEVC_MAIN_10                     2
#define FF_PROFILE_HEVC_MAIN_STILL_PICTURE          3
#define FF_PROFILE_HEVC_REXT                        4

    /**
     * level
     * - encoding: Set by user.
     * - decoding: Set by libavcodec.
     */
     int level;
#define FF_LEVEL_UNKNOWN -99

    /**
     * Skip loop filtering for selected frames.
     * - encoding: unused
     * - decoding: Set by user.
     */
    enum AVDiscard skip_loop_filter;

    /**
     * Skip IDCT/dequantization for selected frames.
     * - encoding: unused
     * - decoding: Set by user.
     */
    enum AVDiscard skip_idct;

    /**
     * Skip decoding for selected frames.
     * - encoding: unused
     * - decoding: Set by user.
     */
    enum AVDiscard skip_frame;

    /**
     * Header containing style information for text subtitles.
     * For SUBTITLE_ASS subtitle type, it should contain the whole ASS
     * [Script Info] and [V4+ Styles] section, plus the [Events] line and
     * the Format line following. It shouldn't include any Dialogue line.
     * - encoding: Set/allocated/freed by user (before avcodec_open2())
     * - decoding: Set/allocated/freed by libavcodec (by avcodec_open2())
     */
    uint8_t *subtitle_header;
    int subtitle_header_size;

#if FF_API_VBV_DELAY
    /**
     * VBV delay coded in the last frame (in periods of a 27 MHz clock).
     * Used for compliant TS muxing.
     * - encoding: Set by libavcodec.
     * - decoding: unused.
     * @deprecated this value is now exported as a part of
     * AV_PKT_DATA_CPB_PROPERTIES packet side data
     */
    attribute_deprecated
    uint64_t vbv_delay;
#endif

#if FF_API_SIDEDATA_ONLY_PKT
    /**
     * Encoding only and set by default. Allow encoders to output packets
     * that do not contain any encoded data, only side data.
     *
     * Some encoders need to output such packets, e.g. to update some stream
     * parameters at the end of encoding.
     *
     * @deprecated this field disables the default behaviour and
     *             it is kept only for compatibility.
     */
    attribute_deprecated
    int side_data_only_packets;
#endif

    /**
     * Audio only. The number of "priming" samples (padding) inserted by the
     * encoder at the beginning of the audio. I.e. this number of leading
     * decoded samples must be discarded by the caller to get the original audio
     * without leading padding.
     *
     * - decoding: unused
     * - encoding: Set by libavcodec. The timestamps on the output packets are
     *             adjusted by the encoder so that they always refer to the
     *             first sample of the data actually contained in the packet,
     *             including any added padding.  E.g. if the timebase is
     *             1/samplerate and the timestamp of the first input sample is
     *             0, the timestamp of the first output packet will be
     *             -initial_padding.
     */
    int initial_padding;

    /**
     * - decoding: For codecs that store a framerate value in the compressed
     *             bitstream, the decoder may export it here. { 0, 1} when
     *             unknown.
     * - encoding: May be used to signal the framerate of CFR content to an
     *             encoder.
     */
    AVRational framerate;

    /**
     * Nominal unaccelerated pixel format, see AV_PIX_FMT_xxx.
     * - encoding: unused.
     * - decoding: Set by libavcodec before calling get_format()
     */
    enum AVPixelFormat sw_pix_fmt;

    /**
     * Timebase in which pkt_dts/pts and AVPacket.dts/pts are.
     * - encoding unused.
     * - decoding set by user.
     */
    AVRational pkt_timebase;

    /**
     * AVCodecDescriptor
     * - encoding: unused.
     * - decoding: set by libavcodec.
     */
    const AVCodecDescriptor *codec_descriptor;

#if !FF_API_LOWRES
    /**
     * low resolution decoding, 1-> 1/2 size, 2->1/4 size
     * - encoding: unused
     * - decoding: Set by user.
     */
     int lowres;
#endif

    /**
     * Current statistics for PTS correction.
     * - decoding: maintained and used by libavcodec, not intended to be used by user apps
     * - encoding: unused
     */
    int64_t pts_correction_num_faulty_pts; /// Number of incorrect PTS values so far
    int64_t pts_correction_num_faulty_dts; /// Number of incorrect DTS values so far
    int64_t pts_correction_last_pts;       /// PTS of the last frame
    int64_t pts_correction_last_dts;       /// DTS of the last frame

    /**
     * Character encoding of the input subtitles file.
     * - decoding: set by user
     * - encoding: unused
     */
    char *sub_charenc;

    /**
     * Subtitles character encoding mode. Formats or codecs might be adjusting
     * this setting (if they are doing the conversion themselves for instance).
     * - decoding: set by libavcodec
     * - encoding: unused
     */
    int sub_charenc_mode;
#define FF_SUB_CHARENC_MODE_DO_NOTHING  -1  ///< do nothing (demuxer outputs a stream supposed to be already in UTF-8, or the codec is bitmap for instance)
#define FF_SUB_CHARENC_MODE_AUTOMATIC    0  ///< libavcodec will select the mode itself
#define FF_SUB_CHARENC_MODE_PRE_DECODER  1  ///< the AVPacket data needs to be recoded to UTF-8 before being fed to the decoder, requires iconv

    /**
     * Skip processing alpha if supported by codec.
     * Note that if the format uses pre-multiplied alpha (common with VP6,
     * and recommended due to better video quality/compression)
     * the image will look as if alpha-blended onto a black background.
     * However for formats that do not use pre-multiplied alpha
     * there might be serious artefacts (though e.g. libswscale currently
     * assumes pre-multiplied alpha anyway).
     *
     * - decoding: set by user
     * - encoding: unused
     */
    int skip_alpha;

    /**
     * Number of samples to skip after a discontinuity
     * - decoding: unused
     * - encoding: set by libavcodec
     */
    int seek_preroll;

#if !FF_API_DEBUG_MV
    /**
     * debug motion vectors
     * - encoding: Set by user.
     * - decoding: Set by user.
     */
    int debug_mv;
#define FF_DEBUG_VIS_MV_P_FOR  0x00000001 //visualize forward predicted MVs of P frames
#define FF_DEBUG_VIS_MV_B_FOR  0x00000002 //visualize forward predicted MVs of B frames
#define FF_DEBUG_VIS_MV_B_BACK 0x00000004 //visualize backward predicted MVs of B frames
#endif

    /**
     * custom intra quantization matrix
     * - encoding: Set by user, can be NULL.
     * - decoding: unused.
     */
    uint16_t *chroma_intra_matrix;

    /**
     * dump format separator.
     * can be ", " or "\n      " or anything else
     * - encoding: Set by user.
     * - decoding: Set by user.
     */
    uint8_t *dump_separator;

    /**
     * ',' separated list of allowed decoders.
     * If NULL then all are allowed
     * - encoding: unused
     * - decoding: set by user
     */
    char *codec_whitelist;

    /**
     * Properties of the stream that gets decoded
     * - encoding: unused
     * - decoding: set by libavcodec
     */
    unsigned properties;
#define FF_CODEC_PROPERTY_LOSSLESS        0x00000001
#define FF_CODEC_PROPERTY_CLOSED_CAPTIONS 0x00000002

    /**
     * Additional data associated with the entire coded stream.
     *
     * - decoding: unused
     * - encoding: may be set by libavcodec after avcodec_open2().
     */
    AVPacketSideData *coded_side_data;
    int            nb_coded_side_data;

    /**
     * A reference to the AVHWFramesContext describing the input (for encoding)
     * or output (decoding) frames. The reference is set by the caller and
     * afterwards owned (and freed) by libavcodec - it should never be read by
     * the caller after being set.
     *
     * - decoding: This field should be set by the caller from the get_format()
     *             callback. The previous reference (if any) will always be
     *             unreffed by libavcodec before the get_format() call.
     *
     *             If the default get_buffer2() is used with a hwaccel pixel
     *             format, then this AVHWFramesContext will be used for
     *             allocating the frame buffers.
     *
     * - encoding: For hardware encoders configured to use a hwaccel pixel
     *             format, this field should be set by the caller to a reference
     *             to the AVHWFramesContext describing input frames.
     *             AVHWFramesContext.format must be equal to
     *             AVCodecContext.pix_fmt.
     *
     *             This field should be set before avcodec_open2() is called.
     */
    AVBufferRef *hw_frames_ctx;

    /**
     * Control the form of AVSubtitle.rects[N]->ass
     * - decoding: set by user
     * - encoding: unused
     */
    int sub_text_format;
#define FF_SUB_TEXT_FMT_ASS              0
#if FF_API_ASS_TIMING
#define FF_SUB_TEXT_FMT_ASS_WITH_TIMINGS 1
#endif

    /**
     * Audio only. The amount of padding (in samples) appended by the encoder to
     * the end of the audio. I.e. this number of decoded samples must be
     * discarded by the caller from the end of the stream to get the original
     * audio without any trailing padding.
     *
     * - decoding: unused
     * - encoding: unused
     */
    int trailing_padding;

    /**
     * The number of pixels per image to maximally accept.
     *
     * - decoding: set by user
     * - encoding: set by user
     */
    int64_t max_pixels;

    /**
     * A reference to the AVHWDeviceContext describing the device which will
     * be used by a hardware encoder/decoder.  The reference is set by the
     * caller and afterwards owned (and freed) by libavcodec.
     *
     * This should be used if either the codec device does not require
     * hardware frames or any that are used are to be allocated internally by
     * libavcodec.  If the user wishes to supply any of the frames used as
     * encoder input or decoder output then hw_frames_ctx should be used
     * instead.  When hw_frames_ctx is set in get_format() for a decoder, this
     * field will be ignored while decoding the associated stream segment, but
     * may again be used on a following one after another get_format() call.
     *
     * For both encoders and decoders this field should be set before
     * avcodec_open2() is called and must not be written to thereafter.
     *
     * Note that some decoders may require this field to be set initially in
     * order to support hw_frames_ctx at all - in that case, all frames
     * contexts used must be created on the same device.
     */
    AVBufferRef *hw_device_ctx;

    /**
     * Bit set of AV_HWACCEL_FLAG_* flags, which affect hardware accelerated
     * decoding (if active).
     * - encoding: unused
     * - decoding: Set by user (either before avcodec_open2(), or in the
     *             AVCodecContext.get_format callback)
     */
    int hwaccel_flags;

    /**
     * Video decoding only. Certain video codecs support cropping, meaning that
     * only a sub-rectangle of the decoded frame is intended for display.  This
     * option controls how cropping is handled by libavcodec.
     *
     * When set to 1 (the default), libavcodec will apply cropping internally.
     * I.e. it will modify the output frame width/height fields and offset the
     * data pointers (only by as much as possible while preserving alignment, or
     * by the full amount if the AV_CODEC_FLAG_UNALIGNED flag is set) so that
     * the frames output by the decoder refer only to the cropped area. The
     * crop_* fields of the output frames will be zero.
     *
     * When set to 0, the width/height fields of the output frames will be set
     * to the coded dimensions and the crop_* fields will describe the cropping
     * rectangle. Applying the cropping is left to the caller.
     *
     * @warning When hardware acceleration with opaque output frames is used,
     * libavcodec is unable to apply cropping from the top/left border.
     *
     * @note when this option is set to zero, the width/height fields of the
     * AVCodecContext and output AVFrames have different meanings. The codec
     * context fields store display dimensions (with the coded dimensions in
     * coded_width/height), while the frame fields store the coded dimensions
     * (with the display dimensions being determined by the crop_* fields).
     */
    int apply_cropping;
} AVCodecContext;

#if FF_API_CODEC_GET_SET
/**
 * Accessors for some AVCodecContext fields. These used to be provided for ABI
 * compatibility, and do not need to be used anymore.
 */
attribute_deprecated
AVRational av_codec_get_pkt_timebase         (const AVCodecContext *avctx);
attribute_deprecated
void       av_codec_set_pkt_timebase         (AVCodecContext *avctx, AVRational val);

attribute_deprecated
const AVCodecDescriptor *av_codec_get_codec_descriptor(const AVCodecContext *avctx);
attribute_deprecated
void                     av_codec_set_codec_descriptor(AVCodecContext *avctx, const AVCodecDescriptor *desc);

attribute_deprecated
unsigned av_codec_get_codec_properties(const AVCodecContext *avctx);

#if FF_API_LOWRES
attribute_deprecated
int  av_codec_get_lowres(const AVCodecContext *avctx);
attribute_deprecated
void av_codec_set_lowres(AVCodecContext *avctx, int val);
#endif

attribute_deprecated
int  av_codec_get_seek_preroll(const AVCodecContext *avctx);
attribute_deprecated
void av_codec_set_seek_preroll(AVCodecContext *avctx, int val);

attribute_deprecated
uint16_t *av_codec_get_chroma_intra_matrix(const AVCodecContext *avctx);
attribute_deprecated
void av_codec_set_chroma_intra_matrix(AVCodecContext *avctx, uint16_t *val);
#endif

/**
 * AVProfile.
 */
typedef struct AVProfile {
    int profile;
    const char *name; ///< short name for the profile
} AVProfile;

enum {
    /**
     * The codec supports this format via the hw_device_ctx interface.
     *
     * When selecting this format, AVCodecContext.hw_device_ctx should
     * have been set to a device of the specified type before calling
     * avcodec_open2().
     */
    AV_CODEC_HW_CONFIG_METHOD_HW_DEVICE_CTX = 0x01,
    /**
     * The codec supports this format via the hw_frames_ctx interface.
     *
     * When selecting this format for a decoder,
     * AVCodecContext.hw_frames_ctx should be set to a suitable frames
     * context inside the get_format() callback.  The frames context
     * must have been created on a device of the specified type.
     */
    AV_CODEC_HW_CONFIG_METHOD_HW_FRAMES_CTX = 0x02,
    /**
     * The codec supports this format by some internal method.
     *
     * This format can be selected without any additional configuration -
     * no device or frames context is required.
     */
    AV_CODEC_HW_CONFIG_METHOD_INTERNAL      = 0x04,
    /**
     * The codec supports this format by some ad-hoc method.
     *
     * Additional settings and/or function calls are required.  See the
     * codec-specific documentation for details.  (Methods requiring
     * this sort of configuration are deprecated and others should be
     * used in preference.)
     */
    AV_CODEC_HW_CONFIG_METHOD_AD_HOC        = 0x08,
};

typedef struct AVCodecHWConfig {
    /**
     * A hardware pixel format which the codec can use.
     */
    enum AVPixelFormat pix_fmt;
    /**
     * Bit set of AV_CODEC_HW_CONFIG_METHOD_* flags, describing the possible
     * setup methods which can be used with this configuration.
     */
    int methods;
    /**
     * The device type associated with the configuration.
     *
     * Must be set for AV_CODEC_HW_CONFIG_METHOD_HW_DEVICE_CTX and
     * AV_CODEC_HW_CONFIG_METHOD_HW_FRAMES_CTX, otherwise unused.
     */
    enum AVHWDeviceType device_type;
} AVCodecHWConfig;

typedef struct AVCodecDefault AVCodecDefault;

struct AVSubtitle;

/**
 * AVCodec.
 */
typedef struct AVCodec {
    /**
     * Name of the codec implementation.
     * The name is globally unique among encoders and among decoders (but an
     * encoder and a decoder can share the same name).
     * This is the primary way to find a codec from the user perspective.
     */
    const char *name;
    /**
     * Descriptive name for the codec, meant to be more human readable than name.
     * You should use the NULL_IF_CONFIG_SMALL() macro to define it.
     */
    const char *long_name;
    enum AVMediaType type;
    enum AVCodecID id;
    /**
     * Codec capabilities.
     * see AV_CODEC_CAP_*
     */
    int capabilities;
    const AVRational *supported_framerates; ///< array of supported framerates, or NULL if any, array is terminated by {0,0}
    const enum AVPixelFormat *pix_fmts;     ///< array of supported pixel formats, or NULL if unknown, array is terminated by -1
    const int *supported_samplerates;       ///< array of supported audio samplerates, or NULL if unknown, array is terminated by 0
    const enum AVSampleFormat *sample_fmts; ///< array of supported sample formats, or NULL if unknown, array is terminated by -1
    const uint64_t *channel_layouts;         ///< array of support channel layouts, or NULL if unknown. array is terminated by 0
    uint8_t max_lowres;                     ///< maximum value for lowres supported by the decoder
    const AVClass *priv_class;              ///< AVClass for the private context
    const AVProfile *profiles;              ///< array of recognized profiles, or NULL if unknown, array is terminated by {FF_PROFILE_UNKNOWN}

    /**
     * Group name of the codec implementation.
     * This is a short symbolic name of the wrapper backing this codec. A
     * wrapper uses some kind of external implementation for the codec, such
     * as an external library, or a codec implementation provided by the OS or
     * the hardware.
     * If this field is NULL, this is a builtin, libavcodec native codec.
     * If non-NULL, this will be the suffix in AVCodec.name in most cases
     * (usually AVCodec.name will be of the form "<codec_name>_<wrapper_name>").
     */
    const char *wrapper_name;

    /*****************************************************************
     * No fields below this line are part of the public API. They
     * may not be used outside of libavcodec and can be changed and
     * removed at will.
     * New public fields should be added right above.
     *****************************************************************
     */
    int priv_data_size;
    struct AVCodec *next;
    /**
     * @name Frame-level threading support functions
     * @{
     */
    /**
     * If defined, called on thread contexts when they are created.
     * If the codec allocates writable tables in init(), re-allocate them here.
     * priv_data will be set to a copy of the original.
     */
    int (*init_thread_copy)(AVCodecContext *);
    /**
     * Copy necessary context variables from a previous thread context to the current one.
     * If not defined, the next thread will start automatically; otherwise, the codec
     * must call ff_thread_finish_setup().
     *
     * dst and src will (rarely) point to the same context, in which case memcpy should be skipped.
     */
    int (*update_thread_context)(AVCodecContext *dst, const AVCodecContext *src);
    /** @} */

    /**
     * Private codec-specific defaults.
     */
    const AVCodecDefault *defaults;

    /**
     * Initialize codec static data, called from avcodec_register().
     */
    void (*init_static_data)(struct AVCodec *codec);

    int (*init)(AVCodecContext *);
    int (*encode_sub)(AVCodecContext *, uint8_t *buf, int buf_size,
                      const struct AVSubtitle *sub);
    /**
     * Encode data to an AVPacket.
     *
     * @param      avctx          codec context
     * @param      avpkt          output AVPacket (may contain a user-provided buffer)
     * @param[in]  frame          AVFrame containing the raw data to be encoded
     * @param[out] got_packet_ptr encoder sets to 0 or 1 to indicate that a
     *                            non-empty packet was returned in avpkt.
     * @return 0 on success, negative error code on failure
     */
    int (*encode2)(AVCodecContext *avctx, AVPacket *avpkt, const AVFrame *frame,
                   int *got_packet_ptr);
    int (*decode)(AVCodecContext *, void *outdata, int *outdata_size, AVPacket *avpkt);
    int (*close)(AVCodecContext *);
    /**
     * Encode API with decoupled packet/frame dataflow. The API is the
     * same as the avcodec_ prefixed APIs (avcodec_send_frame() etc.), except
     * that:
     * - never called if the codec is closed or the wrong type,
     * - if AV_CODEC_CAP_DELAY is not set, drain frames are never sent,
     * - only one drain frame is ever passed down,
     */
    int (*send_frame)(AVCodecContext *avctx, const AVFrame *frame);
    int (*receive_packet)(AVCodecContext *avctx, AVPacket *avpkt);

    /**
     * Decode API with decoupled packet/frame dataflow. This function is called
     * to get one output frame. It should call ff_decode_get_packet() to obtain
     * input data.
     */
    int (*receive_frame)(AVCodecContext *avctx, AVFrame *frame);
    /**
     * Flush buffers.
     * Will be called when seeking
     */
    void (*flush)(AVCodecContext *);
    /**
     * Internal codec capabilities.
     * See FF_CODEC_CAP_* in internal.h
     */
    int caps_internal;

    /**
     * Decoding only, a comma-separated list of bitstream filters to apply to
     * packets before decoding.
     */
    const char *bsfs;

    /**
     * Array of pointers to hardware configurations supported by the codec,
     * or NULL if no hardware supported.  The array is terminated by a NULL
     * pointer.
     *
     * The user can only access this field via avcodec_get_hw_config().
     */
    const struct AVCodecHWConfigInternal **hw_configs;
} AVCodec;

#if FF_API_CODEC_GET_SET
attribute_deprecated
int av_codec_get_max_lowres(const AVCodec *codec);
#endif

struct MpegEncContext;

/**
 * Retrieve supported hardware configurations for a codec.
 *
 * Values of index from zero to some maximum return the indexed configuration
 * descriptor; all other values return NULL.  If the codec does not support
 * any hardware configurations then it will always return NULL.
 */
const AVCodecHWConfig *avcodec_get_hw_config(const AVCodec *codec, int index);

/**
 * @defgroup lavc_hwaccel AVHWAccel
 *
 * @note  Nothing in this structure should be accessed by the user.  At some
 *        point in future it will not be externally visible at all.
 *
 * @{
 */
typedef struct AVHWAccel {
    /**
     * Name of the hardware accelerated codec.
     * The name is globally unique among encoders and among decoders (but an
     * encoder and a decoder can share the same name).
     */
    const char *name;

    /**
     * Type of codec implemented by the hardware accelerator.
     *
     * See AVMEDIA_TYPE_xxx
     */
    enum AVMediaType type;

    /**
     * Codec implemented by the hardware accelerator.
     *
     * See AV_CODEC_ID_xxx
     */
    enum AVCodecID id;

    /**
     * Supported pixel format.
     *
     * Only hardware accelerated formats are supported here.
     */
    enum AVPixelFormat pix_fmt;

    /**
     * Hardware accelerated codec capabilities.
     * see AV_HWACCEL_CODEC_CAP_*
     */
    int capabilities;

    /*****************************************************************
     * No fields below this line are part of the public API. They
     * may not be used outside of libavcodec and can be changed and
     * removed at will.
     * New public fields should be added right above.
     *****************************************************************
     */

    /**
     * Allocate a custom buffer
     */
    int (*alloc_frame)(AVCodecContext *avctx, AVFrame *frame);

    /**
     * Called at the beginning of each frame or field picture.
     *
     * Meaningful frame information (codec specific) is guaranteed to
     * be parsed at this point. This function is mandatory.
     *
     * Note that buf can be NULL along with buf_size set to 0.
     * Otherwise, this means the whole frame is available at this point.
     *
     * @param avctx the codec context
     * @param buf the frame data buffer base
     * @param buf_size the size of the frame in bytes
     * @return zero if successful, a negative value otherwise
     */
    int (*start_frame)(AVCodecContext *avctx, const uint8_t *buf, uint32_t buf_size);

    /**
     * Callback for parameter data (SPS/PPS/VPS etc).
     *
     * Useful for hardware decoders which keep persistent state about the
     * video parameters, and need to receive any changes to update that state.
     *
     * @param avctx the codec context
     * @param type the nal unit type
     * @param buf the nal unit data buffer
     * @param buf_size the size of the nal unit in bytes
     * @return zero if successful, a negative value otherwise
     */
    int (*decode_params)(AVCodecContext *avctx, int type, const uint8_t *buf, uint32_t buf_size);

    /**
     * Callback for each slice.
     *
     * Meaningful slice information (codec specific) is guaranteed to
     * be parsed at this point. This function is mandatory.
     * The only exception is XvMC, that works on MB level.
     *
     * @param avctx the codec context
     * @param buf the slice data buffer base
     * @param buf_size the size of the slice in bytes
     * @return zero if successful, a negative value otherwise
     */
    int (*decode_slice)(AVCodecContext *avctx, const uint8_t *buf, uint32_t buf_size);

    /**
     * Called at the end of each frame or field picture.
     *
     * The whole picture is parsed at this point and can now be sent
     * to the hardware accelerator. This function is mandatory.
     *
     * @param avctx the codec context
     * @return zero if successful, a negative value otherwise
     */
    int (*end_frame)(AVCodecContext *avctx);

    /**
     * Size of per-frame hardware accelerator private data.
     *
     * Private data is allocated with av_mallocz() before
     * AVCodecContext.get_buffer() and deallocated after
     * AVCodecContext.release_buffer().
     */
    int frame_priv_data_size;

    /**
     * Called for every Macroblock in a slice.
     *
     * XvMC uses it to replace the ff_mpv_reconstruct_mb().
     * Instead of decoding to raw picture, MB parameters are
     * stored in an array provided by the video driver.
     *
     * @param s the mpeg context
     */
    void (*decode_mb)(struct MpegEncContext *s);

    /**
     * Initialize the hwaccel private data.
     *
     * This will be called from ff_get_format(), after hwaccel and
     * hwaccel_context are set and the hwaccel private data in AVCodecInternal
     * is allocated.
     */
    int (*init)(AVCodecContext *avctx);

    /**
     * Uninitialize the hwaccel private data.
     *
     * This will be called from get_format() or avcodec_close(), after hwaccel
     * and hwaccel_context are already uninitialized.
     */
    int (*uninit)(AVCodecContext *avctx);

    /**
     * Size of the private data to allocate in
     * AVCodecInternal.hwaccel_priv_data.
     */
    int priv_data_size;

    /**
     * Internal hwaccel capabilities.
     */
    int caps_internal;

    /**
     * Fill the given hw_frames context with current codec parameters. Called
     * from get_format. Refer to avcodec_get_hw_frames_parameters() for
     * details.
     *
     * This CAN be called before AVHWAccel.init is called, and you must assume
     * that avctx->hwaccel_priv_data is invalid.
     */
    int (*frame_params)(AVCodecContext *avctx, AVBufferRef *hw_frames_ctx);
} AVHWAccel;

/**
 * HWAccel is experimental and is thus avoided in favor of non experimental
 * codecs
 */
#define AV_HWACCEL_CODEC_CAP_EXPERIMENTAL 0x0200

/**
 * Hardware acceleration should be used for decoding even if the codec level
 * used is unknown or higher than the maximum supported level reported by the
 * hardware driver.
 *
 * It's generally a good idea to pass this flag unless you have a specific
 * reason not to, as hardware tends to under-report supported levels.
 */
#define AV_HWACCEL_FLAG_IGNORE_LEVEL (1 << 0)

/**
 * Hardware acceleration can output YUV pixel formats with a different chroma
 * sampling than 4:2:0 and/or other than 8 bits per component.
 */
#define AV_HWACCEL_FLAG_ALLOW_HIGH_DEPTH (1 << 1)

/**
 * Hardware acceleration should still be attempted for decoding when the
 * codec profile does not match the reported capabilities of the hardware.
 *
 * For example, this can be used to try to decode baseline profile H.264
 * streams in hardware - it will often succeed, because many streams marked
 * as baseline profile actually conform to constrained baseline profile.
 *
 * @warning If the stream is actually not supported then the behaviour is
 *          undefined, and may include returning entirely incorrect output
 *          while indicating success.
 */
#define AV_HWACCEL_FLAG_ALLOW_PROFILE_MISMATCH (1 << 2)

/**
 * @}
 */

#if FF_API_AVPICTURE
/**
 * @defgroup lavc_picture AVPicture
 *
 * Functions for working with AVPicture
 * @{
 */

/**
 * Picture data structure.
 *
 * Up to four components can be stored into it, the last component is
 * alpha.
 * @deprecated use AVFrame or imgutils functions instead
 */
typedef struct AVPicture {
    attribute_deprecated
    uint8_t *data[AV_NUM_DATA_POINTERS];    ///< pointers to the image data planes
    attribute_deprecated
    int linesize[AV_NUM_DATA_POINTERS];     ///< number of bytes per line
} AVPicture;

/**
 * @}
 */
#endif

enum AVSubtitleType {
    SUBTITLE_NONE,

    SUBTITLE_BITMAP,                ///< A bitmap, pict will be set

    /**
     * Plain text, the text field must be set by the decoder and is
     * authoritative. ass and pict fields may contain approximations.
     */
    SUBTITLE_TEXT,

    /**
     * Formatted text, the ass field must be set by the decoder and is
     * authoritative. pict and text fields may contain approximations.
     */
    SUBTITLE_ASS,
};

#define AV_SUBTITLE_FLAG_FORCED 0x00000001

typedef struct AVSubtitleRect {
    int x;         ///< top left corner  of pict, undefined when pict is not set
    int y;         ///< top left corner  of pict, undefined when pict is not set
    int w;         ///< width            of pict, undefined when pict is not set
    int h;         ///< height           of pict, undefined when pict is not set
    int nb_colors; ///< number of colors in pict, undefined when pict is not set

#if FF_API_AVPICTURE
    /**
     * @deprecated unused
     */
    attribute_deprecated
    AVPicture pict;
#endif
    /**
     * data+linesize for the bitmap of this subtitle.
     * Can be set for text/ass as well once they are rendered.
     */
    uint8_t *data[4];
    int linesize[4];

    enum AVSubtitleType type;

    char *text;                     ///< 0 terminated plain UTF-8 text

    /**
     * 0 terminated ASS/SSA compatible event line.
     * The presentation of this is unaffected by the other values in this
     * struct.
     */
    char *ass;

    int flags;
} AVSubtitleRect;

typedef struct AVSubtitle {
    uint16_t format; /* 0 = graphics */
    uint32_t start_display_time; /* relative to packet pts, in ms */
    uint32_t end_display_time; /* relative to packet pts, in ms */
    unsigned num_rects;
    AVSubtitleRect **rects;
    int64_t pts;    ///< Same as packet pts, in AV_TIME_BASE
} AVSubtitle;

/**
 * This struct describes the properties of an encoded stream.
 *
 * sizeof(AVCodecParameters) is not a part of the public ABI, this struct must
 * be allocated with avcodec_parameters_alloc() and freed with
 * avcodec_parameters_free().
 */
typedef struct AVCodecParameters {
    /**
     * General type of the encoded data.
     */
    enum AVMediaType codec_type;
    /**
     * Specific type of the encoded data (the codec used).
     */
    enum AVCodecID   codec_id;
    /**
     * Additional information about the codec (corresponds to the AVI FOURCC).
     */
    uint32_t         codec_tag;

    /**
     * Extra binary data needed for initializing the decoder, codec-dependent.
     *
     * Must be allocated with av_malloc() and will be freed by
     * avcodec_parameters_free(). The allocated size of extradata must be at
     * least extradata_size + AV_INPUT_BUFFER_PADDING_SIZE, with the padding
     * bytes zeroed.
     */
    uint8_t *extradata;
    /**
     * Size of the extradata content in bytes.
     */
    int      extradata_size;

    /**
     * - video: the pixel format, the value corresponds to enum AVPixelFormat.
     * - audio: the sample format, the value corresponds to enum AVSampleFormat.
     */
    int format;

    /**
     * The average bitrate of the encoded data (in bits per second).
     */
    int64_t bit_rate;

    /**
     * The number of bits per sample in the codedwords.
     *
     * This is basically the bitrate per sample. It is mandatory for a bunch of
     * formats to actually decode them. It's the number of bits for one sample in
     * the actual coded bitstream.
     *
     * This could be for example 4 for ADPCM
     * For PCM formats this matches bits_per_raw_sample
     * Can be 0
     */
    int bits_per_coded_sample;

    /**
     * This is the number of valid bits in each output sample. If the
     * sample format has more bits, the least significant bits are additional
     * padding bits, which are always 0. Use right shifts to reduce the sample
     * to its actual size. For example, audio formats with 24 bit samples will
     * have bits_per_raw_sample set to 24, and format set to AV_SAMPLE_FMT_S32.
     * To get the original sample use "(int32_t)sample >> 8"."
     *
     * For ADPCM this might be 12 or 16 or similar
     * Can be 0
     */
    int bits_per_raw_sample;

    /**
     * Codec-specific bitstream restrictions that the stream conforms to.
     */
    int profile;
    int level;

    /**
     * Video only. The dimensions of the video frame in pixels.
     */
    int width;
    int height;

    /**
     * Video only. The aspect ratio (width / height) which a single pixel
     * should have when displayed.
     *
     * When the aspect ratio is unknown / undefined, the numerator should be
     * set to 0 (the denominator may have any value).
     */
    AVRational sample_aspect_ratio;

    /**
     * Video only. The order of the fields in interlaced video.
     */
    enum AVFieldOrder                  field_order;

    /**
     * Video only. Additional colorspace characteristics.
     */
    enum AVColorRange                  color_range;
    enum AVColorPrimaries              color_primaries;
    enum AVColorTransferCharacteristic color_trc;
    enum AVColorSpace                  color_space;
    enum AVChromaLocation              chroma_location;

    /**
     * Video only. Number of delayed frames.
     */
    int video_delay;

    /**
     * Audio only. The channel layout bitmask. May be 0 if the channel layout is
     * unknown or unspecified, otherwise the number of bits set must be equal to
     * the channels field.
     */
    uint64_t channel_layout;
    /**
     * Audio only. The number of audio channels.
     */
    int      channels;
    /**
     * Audio only. The number of audio samples per second.
     */
    int      sample_rate;
    /**
     * Audio only. The number of bytes per coded audio frame, required by some
     * formats.
     *
     * Corresponds to nBlockAlign in WAVEFORMATEX.
     */
    int      block_align;
    /**
     * Audio only. Audio frame size, if known. Required by some formats to be static.
     */
    int      frame_size;

    /**
     * Audio only. The amount of padding (in samples) inserted by the encoder at
     * the beginning of the audio. I.e. this number of leading decoded samples
     * must be discarded by the caller to get the original audio without leading
     * padding.
     */
    int initial_padding;
    /**
     * Audio only. The amount of padding (in samples) appended by the encoder to
     * the end of the audio. I.e. this number of decoded samples must be
     * discarded by the caller from the end of the stream to get the original
     * audio without any trailing padding.
     */
    int trailing_padding;
    /**
     * Audio only. Number of samples to skip after a discontinuity.
     */
    int seek_preroll;
} AVCodecParameters;

/**
 * If c is NULL, returns the first registered codec,
 * if c is non-NULL, returns the next registered codec after c,
 * or NULL if c is the last one.
 */
AVCodec *av_codec_next(const AVCodec *c);

/**
 * Return the LIBAVCODEC_VERSION_INT constant.
 */
unsigned avcodec_version(void);

/**
 * Return the libavcodec build-time configuration.
 */
const char *avcodec_configuration(void);

/**
 * Return the libavcodec license.
 */
const char *avcodec_license(void);

/**
 * Register the codec codec and initialize libavcodec.
 *
 * @warning either this function or avcodec_register_all() must be called
 * before any other libavcodec functions.
 *
 * @see avcodec_register_all()
 */
void avcodec_register(AVCodec *codec);

/**
 * Register all the codecs, parsers and bitstream filters which were enabled at
 * configuration time. If you do not call this function you can select exactly
 * which formats you want to support, by using the individual registration
 * functions.
 *
 * @see avcodec_register
 * @see av_register_codec_parser
 * @see av_register_bitstream_filter
 */
void avcodec_register_all(void);

/**
 * Allocate an AVCodecContext and set its fields to default values. The
 * resulting struct should be freed with avcodec_free_context().
 *
 * @param codec if non-NULL, allocate private data and initialize defaults
 *              for the given codec. It is illegal to then call avcodec_open2()
 *              with a different codec.
 *              If NULL, then the codec-specific defaults won't be initialized,
 *              which may result in suboptimal default settings (this is
 *              important mainly for encoders, e.g. libx264).
 *
 * @return An AVCodecContext filled with default values or NULL on failure.
 */
AVCodecContext *avcodec_alloc_context3(const AVCodec *codec);

/**
 * Free the codec context and everything associated with it and write NULL to
 * the provided pointer.
 */
void avcodec_free_context(AVCodecContext **avctx);

#if FF_API_GET_CONTEXT_DEFAULTS
/**
 * @deprecated This function should not be used, as closing and opening a codec
 * context multiple time is not supported. A new codec context should be
 * allocated for each new use.
 */
int avcodec_get_context_defaults3(AVCodecContext *s, const AVCodec *codec);
#endif

/**
 * Get the AVClass for AVCodecContext. It can be used in combination with
 * AV_OPT_SEARCH_FAKE_OBJ for examining options.
 *
 * @see av_opt_find().
 */
const AVClass *avcodec_get_class(void);

#if FF_API_COPY_CONTEXT
/**
 * Get the AVClass for AVFrame. It can be used in combination with
 * AV_OPT_SEARCH_FAKE_OBJ for examining options.
 *
 * @see av_opt_find().
 */
const AVClass *avcodec_get_frame_class(void);

/**
 * Get the AVClass for AVSubtitleRect. It can be used in combination with
 * AV_OPT_SEARCH_FAKE_OBJ for examining options.
 *
 * @see av_opt_find().
 */
const AVClass *avcodec_get_subtitle_rect_class(void);

/**
 * Copy the settings of the source AVCodecContext into the destination
 * AVCodecContext. The resulting destination codec context will be
 * unopened, i.e. you are required to call avcodec_open2() before you
 * can use this AVCodecContext to decode/encode video/audio data.
 *
 * @param dest target codec context, should be initialized with
 *             avcodec_alloc_context3(NULL), but otherwise uninitialized
 * @param src source codec context
 * @return AVERROR() on error (e.g. memory allocation error), 0 on success
 *
 * @deprecated The semantics of this function are ill-defined and it should not
 * be used. If you need to transfer the stream parameters from one codec context
 * to another, use an intermediate AVCodecParameters instance and the
 * avcodec_parameters_from_context() / avcodec_parameters_to_context()
 * functions.
 */
attribute_deprecated
int avcodec_copy_context(AVCodecContext *dest, const AVCodecContext *src);
#endif

/**
 * Allocate a new AVCodecParameters and set its fields to default values
 * (unknown/invalid/0). The returned struct must be freed with
 * avcodec_parameters_free().
 */
AVCodecParameters *avcodec_parameters_alloc(void);

/**
 * Free an AVCodecParameters instance and everything associated with it and
 * write NULL to the supplied pointer.
 */
void avcodec_parameters_free(AVCodecParameters **par);

/**
 * Copy the contents of src to dst. Any allocated fields in dst are freed and
 * replaced with newly allocated duplicates of the corresponding fields in src.
 *
 * @return >= 0 on success, a negative AVERROR code on failure.
 */
int avcodec_parameters_copy(AVCodecParameters *dst, const AVCodecParameters *src);

/**
 * Fill the parameters struct based on the values from the supplied codec
 * context. Any allocated fields in par are freed and replaced with duplicates
 * of the corresponding fields in codec.
 *
 * @return >= 0 on success, a negative AVERROR code on failure
 */
int avcodec_parameters_from_context(AVCodecParameters *par,
                                    const AVCodecContext *codec);

/**
 * Fill the codec context based on the values from the supplied codec
 * parameters. Any allocated fields in codec that have a corresponding field in
 * par are freed and replaced with duplicates of the corresponding field in par.
 * Fields in codec that do not have a counterpart in par are not touched.
 *
 * @return >= 0 on success, a negative AVERROR code on failure.
 */
int avcodec_parameters_to_context(AVCodecContext *codec,
                                  const AVCodecParameters *par);

/**
 * Initialize the AVCodecContext to use the given AVCodec. Prior to using this
 * function the context has to be allocated with avcodec_alloc_context3().
 *
 * The functions avcodec_find_decoder_by_name(), avcodec_find_encoder_by_name(),
 * avcodec_find_decoder() and avcodec_find_encoder() provide an easy way for
 * retrieving a codec.
 *
 * @warning This function is not thread safe!
 *
 * @note Always call this function before using decoding routines (such as
 * @ref avcodec_receive_frame()).
 *
 * @code
 * avcodec_register_all();
 * av_dict_set(&opts, "b", "2.5M", 0);
 * codec = avcodec_find_decoder(AV_CODEC_ID_H264);
 * if (!codec)
 *     exit(1);
 *
 * context = avcodec_alloc_context3(codec);
 *
 * if (avcodec_open2(context, codec, opts) < 0)
 *     exit(1);
 * @endcode
 *
 * @param avctx The context to initialize.
 * @param codec The codec to open this context for. If a non-NULL codec has been
 *              previously passed to avcodec_alloc_context3() or
 *              for this context, then this parameter MUST be either NULL or
 *              equal to the previously passed codec.
 * @param options A dictionary filled with AVCodecContext and codec-private options.
 *                On return this object will be filled with options that were not found.
 *
 * @return zero on success, a negative value on error
 * @see avcodec_alloc_context3(), avcodec_find_decoder(), avcodec_find_encoder(),
 *      av_dict_set(), av_opt_find().
 */
int avcodec_open2(AVCodecContext *avctx, const AVCodec *codec, AVDictionary **options);

/**
 * Close a given AVCodecContext and free all the data associated with it
 * (but not the AVCodecContext itself).
 *
 * Calling this function on an AVCodecContext that hasn't been opened will free
 * the codec-specific data allocated in avcodec_alloc_context3() with a non-NULL
 * codec. Subsequent calls will do nothing.
 *
 * @note Do not use this function. Use avcodec_free_context() to destroy a
 * codec context (either open or closed). Opening and closing a codec context
 * multiple times is not supported anymore -- use multiple codec contexts
 * instead.
 */
int avcodec_close(AVCodecContext *avctx);

/**
 * Free all allocated data in the given subtitle struct.
 *
 * @param sub AVSubtitle to free.
 */
void avsubtitle_free(AVSubtitle *sub);

/**
 * @}
 */

/**
 * @addtogroup lavc_packet
 * @{
 */

/**
 * Allocate an AVPacket and set its fields to default values.  The resulting
 * struct must be freed using av_packet_free().
 *
 * @return An AVPacket filled with default values or NULL on failure.
 *
 * @note this only allocates the AVPacket itself, not the data buffers. Those
 * must be allocated through other means such as av_new_packet.
 *
 * @see av_new_packet
 */
AVPacket *av_packet_alloc(void);

/**
 * Create a new packet that references the same data as src.
 *
 * This is a shortcut for av_packet_alloc()+av_packet_ref().
 *
 * @return newly created AVPacket on success, NULL on error.
 *
 * @see av_packet_alloc
 * @see av_packet_ref
 */
AVPacket *av_packet_clone(const AVPacket *src);

/**
 * Free the packet, if the packet is reference counted, it will be
 * unreferenced first.
 *
 * @param pkt packet to be freed. The pointer will be set to NULL.
 * @note passing NULL is a no-op.
 */
void av_packet_free(AVPacket **pkt);

/**
 * Initialize optional fields of a packet with default values.
 *
 * Note, this does not touch the data and size members, which have to be
 * initialized separately.
 *
 * @param pkt packet
 */
void av_init_packet(AVPacket *pkt);

/**
 * Allocate the payload of a packet and initialize its fields with
 * default values.
 *
 * @param pkt packet
 * @param size wanted payload size
 * @return 0 if OK, AVERROR_xxx otherwise
 */
int av_new_packet(AVPacket *pkt, int size);

/**
 * Reduce packet size, correctly zeroing padding
 *
 * @param pkt packet
 * @param size new size
 */
void av_shrink_packet(AVPacket *pkt, int size);

/**
 * Increase packet size, correctly zeroing padding
 *
 * @param pkt packet
 * @param grow_by number of bytes by which to increase the size of the packet
 */
int av_grow_packet(AVPacket *pkt, int grow_by);

/**
 * Initialize a reference-counted packet from av_malloc()ed data.
 *
 * @param pkt packet to be initialized. This function will set the data, size,
 *        buf and destruct fields, all others are left untouched.
 * @param data Data allocated by av_malloc() to be used as packet data. If this
 *        function returns successfully, the data is owned by the underlying AVBuffer.
 *        The caller may not access the data through other means.
 * @param size size of data in bytes, without the padding. I.e. the full buffer
 *        size is assumed to be size + AV_INPUT_BUFFER_PADDING_SIZE.
 *
 * @return 0 on success, a negative AVERROR on error
 */
int av_packet_from_data(AVPacket *pkt, uint8_t *data, int size);

#if FF_API_AVPACKET_OLD_API
/**
 * @warning This is a hack - the packet memory allocation stuff is broken. The
 * packet is allocated if it was not really allocated.
 *
 * @deprecated Use av_packet_ref
 */
attribute_deprecated
int av_dup_packet(AVPacket *pkt);
/**
 * Copy packet, including contents
 *
 * @return 0 on success, negative AVERROR on fail
 *
 * @deprecated Use av_packet_ref
 */
attribute_deprecated
int av_copy_packet(AVPacket *dst, const AVPacket *src);

/**
 * Copy packet side data
 *
 * @return 0 on success, negative AVERROR on fail
 *
 * @deprecated Use av_packet_copy_props
 */
attribute_deprecated
int av_copy_packet_side_data(AVPacket *dst, const AVPacket *src);

/**
 * Free a packet.
 *
 * @deprecated Use av_packet_unref
 *
 * @param pkt packet to free
 */
attribute_deprecated
void av_free_packet(AVPacket *pkt);
#endif
/**
 * Allocate new information of a packet.
 *
 * @param pkt packet
 * @param type side information type
 * @param size side information size
 * @return pointer to fresh allocated data or NULL otherwise
 */
uint8_t* av_packet_new_side_data(AVPacket *pkt, enum AVPacketSideDataType type,
                                 int size);

/**
 * Wrap an existing array as a packet side data.
 *
 * @param pkt packet
 * @param type side information type
 * @param data the side data array. It must be allocated with the av_malloc()
 *             family of functions. The ownership of the data is transferred to
 *             pkt.
 * @param size side information size
 * @return a non-negative number on success, a negative AVERROR code on
 *         failure. On failure, the packet is unchanged and the data remains
 *         owned by the caller.
 */
int av_packet_add_side_data(AVPacket *pkt, enum AVPacketSideDataType type,
                            uint8_t *data, size_t size);

/**
 * Shrink the already allocated side data buffer
 *
 * @param pkt packet
 * @param type side information type
 * @param size new side information size
 * @return 0 on success, < 0 on failure
 */
int av_packet_shrink_side_data(AVPacket *pkt, enum AVPacketSideDataType type,
                               int size);

/**
 * Get side information from packet.
 *
 * @param pkt packet
 * @param type desired side information type
 * @param size pointer for side information size to store (optional)
 * @return pointer to data if present or NULL otherwise
 */
uint8_t* av_packet_get_side_data(const AVPacket *pkt, enum AVPacketSideDataType type,
                                 int *size);

#if FF_API_MERGE_SD_API
attribute_deprecated
int av_packet_merge_side_data(AVPacket *pkt);

attribute_deprecated
int av_packet_split_side_data(AVPacket *pkt);
#endif

const char *av_packet_side_data_name(enum AVPacketSideDataType type);

/**
 * Pack a dictionary for use in side_data.
 *
 * @param dict The dictionary to pack.
 * @param size pointer to store the size of the returned data
 * @return pointer to data if successful, NULL otherwise
 */
uint8_t *av_packet_pack_dictionary(AVDictionary *dict, int *size);
/**
 * Unpack a dictionary from side_data.
 *
 * @param data data from side_data
 * @param size size of the data
 * @param dict the metadata storage dictionary
 * @return 0 on success, < 0 on failure
 */
int av_packet_unpack_dictionary(const uint8_t *data, int size, AVDictionary **dict);


/**
 * Convenience function to free all the side data stored.
 * All the other fields stay untouched.
 *
 * @param pkt packet
 */
void av_packet_free_side_data(AVPacket *pkt);

/**
 * Setup a new reference to the data described by a given packet
 *
 * If src is reference-counted, setup dst as a new reference to the
 * buffer in src. Otherwise allocate a new buffer in dst and copy the
 * data from src into it.
 *
 * All the other fields are copied from src.
 *
 * @see av_packet_unref
 *
 * @param dst Destination packet
 * @param src Source packet
 *
 * @return 0 on success, a negative AVERROR on error.
 */
int av_packet_ref(AVPacket *dst, const AVPacket *src);

/**
 * Wipe the packet.
 *
 * Unreference the buffer referenced by the packet and reset the
 * remaining packet fields to their default values.
 *
 * @param pkt The packet to be unreferenced.
 */
void av_packet_unref(AVPacket *pkt);

/**
 * Move every field in src to dst and reset src.
 *
 * @see av_packet_unref
 *
 * @param src Source packet, will be reset
 * @param dst Destination packet
 */
void av_packet_move_ref(AVPacket *dst, AVPacket *src);

/**
 * Copy only "properties" fields from src to dst.
 *
 * Properties for the purpose of this function are all the fields
 * beside those related to the packet data (buf, data, size)
 *
 * @param dst Destination packet
 * @param src Source packet
 *
 * @return 0 on success AVERROR on failure.
 */
int av_packet_copy_props(AVPacket *dst, const AVPacket *src);

/**
 * Convert valid timing fields (timestamps / durations) in a packet from one
 * timebase to another. Timestamps with unknown values (AV_NOPTS_VALUE) will be
 * ignored.
 *
 * @param pkt packet on which the conversion will be performed
 * @param tb_src source timebase, in which the timing fields in pkt are
 *               expressed
 * @param tb_dst destination timebase, to which the timing fields will be
 *               converted
 */
void av_packet_rescale_ts(AVPacket *pkt, AVRational tb_src, AVRational tb_dst);

/**
 * @}
 */

/**
 * @addtogroup lavc_decoding
 * @{
 */

/**
 * Find a registered decoder with a matching codec ID.
 *
 * @param id AVCodecID of the requested decoder
 * @return A decoder if one was found, NULL otherwise.
 */
AVCodec *avcodec_find_decoder(enum AVCodecID id);

/**
 * Find a registered decoder with the specified name.
 *
 * @param name name of the requested decoder
 * @return A decoder if one was found, NULL otherwise.
 */
AVCodec *avcodec_find_decoder_by_name(const char *name);

/**
 * The default callback for AVCodecContext.get_buffer2(). It is made public so
 * it can be called by custom get_buffer2() implementations for decoders without
 * AV_CODEC_CAP_DR1 set.
 */
int avcodec_default_get_buffer2(AVCodecContext *s, AVFrame *frame, int flags);

/**
 * Modify width and height values so that they will result in a memory
 * buffer that is acceptable for the codec if you do not use any horizontal
 * padding.
 *
 * May only be used if a codec with AV_CODEC_CAP_DR1 has been opened.
 */
void avcodec_align_dimensions(AVCodecContext *s, int *width, int *height);

/**
 * Modify width and height values so that they will result in a memory
 * buffer that is acceptable for the codec if you also ensure that all
 * line sizes are a multiple of the respective linesize_align[i].
 *
 * May only be used if a codec with AV_CODEC_CAP_DR1 has been opened.
 */
void avcodec_align_dimensions2(AVCodecContext *s, int *width, int *height,
                               int linesize_align[AV_NUM_DATA_POINTERS]);

/**
 * Converts AVChromaLocation to swscale x/y chroma position.
 *
 * The positions represent the chroma (0,0) position in a coordinates system
 * with luma (0,0) representing the origin and luma(1,1) representing 256,256
 *
 * @param xpos  horizontal chroma sample position
 * @param ypos  vertical   chroma sample position
 */
int avcodec_enum_to_chroma_pos(int *xpos, int *ypos, enum AVChromaLocation pos);

/**
 * Converts swscale x/y chroma position to AVChromaLocation.
 *
 * The positions represent the chroma (0,0) position in a coordinates system
 * with luma (0,0) representing the origin and luma(1,1) representing 256,256
 *
 * @param xpos  horizontal chroma sample position
 * @param ypos  vertical   chroma sample position
 */
enum AVChromaLocation avcodec_chroma_pos_to_enum(int xpos, int ypos);

/**
 * Decode the audio frame of size avpkt->size from avpkt->data into frame.
 *
 * Some decoders may support multiple frames in a single AVPacket. Such
 * decoders would then just decode the first frame and the return value would be
 * less than the packet size. In this case, avcodec_decode_audio4 has to be
 * called again with an AVPacket containing the remaining data in order to
 * decode the second frame, etc...  Even if no frames are returned, the packet
 * needs to be fed to the decoder with remaining data until it is completely
 * consumed or an error occurs.
 *
 * Some decoders (those marked with AV_CODEC_CAP_DELAY) have a delay between input
 * and output. This means that for some packets they will not immediately
 * produce decoded output and need to be flushed at the end of decoding to get
 * all the decoded data. Flushing is done by calling this function with packets
 * with avpkt->data set to NULL and avpkt->size set to 0 until it stops
 * returning samples. It is safe to flush even those decoders that are not
 * marked with AV_CODEC_CAP_DELAY, then no samples will be returned.
 *
 * @warning The input buffer, avpkt->data must be AV_INPUT_BUFFER_PADDING_SIZE
 *          larger than the actual read bytes because some optimized bitstream
 *          readers read 32 or 64 bits at once and could read over the end.
 *
 * @note The AVCodecContext MUST have been opened with @ref avcodec_open2()
 * before packets may be fed to the decoder.
 *
 * @param      avctx the codec context
 * @param[out] frame The AVFrame in which to store decoded audio samples.
 *                   The decoder will allocate a buffer for the decoded frame by
 *                   calling the AVCodecContext.get_buffer2() callback.
 *                   When AVCodecContext.refcounted_frames is set to 1, the frame is
 *                   reference counted and the returned reference belongs to the
 *                   caller. The caller must release the frame using av_frame_unref()
 *                   when the frame is no longer needed. The caller may safely write
 *                   to the frame if av_frame_is_writable() returns 1.
 *                   When AVCodecContext.refcounted_frames is set to 0, the returned
 *                   reference belongs to the decoder and is valid only until the
 *                   next call to this function or until closing or flushing the
 *                   decoder. The caller may not write to it.
 * @param[out] got_frame_ptr Zero if no frame could be decoded, otherwise it is
 *                           non-zero. Note that this field being set to zero
 *                           does not mean that an error has occurred. For
 *                           decoders with AV_CODEC_CAP_DELAY set, no given decode
 *                           call is guaranteed to produce a frame.
 * @param[in]  avpkt The input AVPacket containing the input buffer.
 *                   At least avpkt->data and avpkt->size should be set. Some
 *                   decoders might also require additional fields to be set.
 * @return A negative error code is returned if an error occurred during
 *         decoding, otherwise the number of bytes consumed from the input
 *         AVPacket is returned.
 *
* @deprecated Use avcodec_send_packet() and avcodec_receive_frame().
 */
attribute_deprecated
int avcodec_decode_audio4(AVCodecContext *avctx, AVFrame *frame,
                          int *got_frame_ptr, const AVPacket *avpkt);

/**
 * Decode the video frame of size avpkt->size from avpkt->data into picture.
 * Some decoders may support multiple frames in a single AVPacket, such
 * decoders would then just decode the first frame.
 *
 * @warning The input buffer must be AV_INPUT_BUFFER_PADDING_SIZE larger than
 * the actual read bytes because some optimized bitstream readers read 32 or 64
 * bits at once and could read over the end.
 *
 * @warning The end of the input buffer buf should be set to 0 to ensure that
 * no overreading happens for damaged MPEG streams.
 *
 * @note Codecs which have the AV_CODEC_CAP_DELAY capability set have a delay
 * between input and output, these need to be fed with avpkt->data=NULL,
 * avpkt->size=0 at the end to return the remaining frames.
 *
 * @note The AVCodecContext MUST have been opened with @ref avcodec_open2()
 * before packets may be fed to the decoder.
 *
 * @param avctx the codec context
 * @param[out] picture The AVFrame in which the decoded video frame will be stored.
 *             Use av_frame_alloc() to get an AVFrame. The codec will
 *             allocate memory for the actual bitmap by calling the
 *             AVCodecContext.get_buffer2() callback.
 *             When AVCodecContext.refcounted_frames is set to 1, the frame is
 *             reference counted and the returned reference belongs to the
 *             caller. The caller must release the frame using av_frame_unref()
 *             when the frame is no longer needed. The caller may safely write
 *             to the frame if av_frame_is_writable() returns 1.
 *             When AVCodecContext.refcounted_frames is set to 0, the returned
 *             reference belongs to the decoder and is valid only until the
 *             next call to this function or until closing or flushing the
 *             decoder. The caller may not write to it.
 *
 * @param[in] avpkt The input AVPacket containing the input buffer.
 *            You can create such packet with av_init_packet() and by then setting
 *            data and size, some decoders might in addition need other fields like
 *            flags&AV_PKT_FLAG_KEY. All decoders are designed to use the least
 *            fields possible.
 * @param[in,out] got_picture_ptr Zero if no frame could be decompressed, otherwise, it is nonzero.
 * @return On error a negative value is returned, otherwise the number of bytes
 * used or zero if no frame could be decompressed.
 *
 * @deprecated Use avcodec_send_packet() and avcodec_receive_frame().
 */
attribute_deprecated
int avcodec_decode_video2(AVCodecContext *avctx, AVFrame *picture,
                         int *got_picture_ptr,
                         const AVPacket *avpkt);

/**
 * Decode a subtitle message.
 * Return a negative value on error, otherwise return the number of bytes used.
 * If no subtitle could be decompressed, got_sub_ptr is zero.
 * Otherwise, the subtitle is stored in *sub.
 * Note that AV_CODEC_CAP_DR1 is not available for subtitle codecs. This is for
 * simplicity, because the performance difference is expect to be negligible
 * and reusing a get_buffer written for video codecs would probably perform badly
 * due to a potentially very different allocation pattern.
 *
 * Some decoders (those marked with AV_CODEC_CAP_DELAY) have a delay between input
 * and output. This means that for some packets they will not immediately
 * produce decoded output and need to be flushed at the end of decoding to get
 * all the decoded data. Flushing is done by calling this function with packets
 * with avpkt->data set to NULL and avpkt->size set to 0 until it stops
 * returning subtitles. It is safe to flush even those decoders that are not
 * marked with AV_CODEC_CAP_DELAY, then no subtitles will be returned.
 *
 * @note The AVCodecContext MUST have been opened with @ref avcodec_open2()
 * before packets may be fed to the decoder.
 *
 * @param avctx the codec context
 * @param[out] sub The Preallocated AVSubtitle in which the decoded subtitle will be stored,
 *                 must be freed with avsubtitle_free if *got_sub_ptr is set.
 * @param[in,out] got_sub_ptr Zero if no subtitle could be decompressed, otherwise, it is nonzero.
 * @param[in] avpkt The input AVPacket containing the input buffer.
 */
int avcodec_decode_subtitle2(AVCodecContext *avctx, AVSubtitle *sub,
                            int *got_sub_ptr,
                            AVPacket *avpkt);

/**
 * Supply raw packet data as input to a decoder.
 *
 * Internally, this call will copy relevant AVCodecContext fields, which can
 * influence decoding per-packet, and apply them when the packet is actually
 * decoded. (For example AVCodecContext.skip_frame, which might direct the
 * decoder to drop the frame contained by the packet sent with this function.)
 *
 * @warning The input buffer, avpkt->data must be AV_INPUT_BUFFER_PADDING_SIZE
 *          larger than the actual read bytes because some optimized bitstream
 *          readers read 32 or 64 bits at once and could read over the end.
 *
 * @warning Do not mix this API with the legacy API (like avcodec_decode_video2())
 *          on the same AVCodecContext. It will return unexpected results now
 *          or in future libavcodec versions.
 *
 * @note The AVCodecContext MUST have been opened with @ref avcodec_open2()
 *       before packets may be fed to the decoder.
 *
 * @param avctx codec context
 * @param[in] avpkt The input AVPacket. Usually, this will be a single video
 *                  frame, or several complete audio frames.
 *                  Ownership of the packet remains with the caller, and the
 *                  decoder will not write to the packet. The decoder may create
 *                  a reference to the packet data (or copy it if the packet is
 *                  not reference-counted).
 *                  Unlike with older APIs, the packet is always fully consumed,
 *                  and if it contains multiple frames (e.g. some audio codecs),
 *                  will require you to call avcodec_receive_frame() multiple
 *                  times afterwards before you can send a new packet.
 *                  It can be NULL (or an AVPacket with data set to NULL and
 *                  size set to 0); in this case, it is considered a flush
 *                  packet, which signals the end of the stream. Sending the
 *                  first flush packet will return success. Subsequent ones are
 *                  unnecessary and will return AVERROR_EOF. If the decoder
 *                  still has frames buffered, it will return them after sending
 *                  a flush packet.
 *
 * @return 0 on success, otherwise negative error code:
 *      AVERROR(EAGAIN):   input is not accepted in the current state - user
 *                         must read output with avcodec_receive_frame() (once
 *                         all output is read, the packet should be resent, and
 *                         the call will not fail with EAGAIN).
 *      AVERROR_EOF:       the decoder has been flushed, and no new packets can
 *                         be sent to it (also returned if more than 1 flush
 *                         packet is sent)
 *      AVERROR(EINVAL):   codec not opened, it is an encoder, or requires flush
 *      AVERROR(ENOMEM):   failed to add packet to internal queue, or similar
 *      other errors: legitimate decoding errors
 */
int avcodec_send_packet(AVCodecContext *avctx, const AVPacket *avpkt);

/**
 * Return decoded output data from a decoder.
 *
 * @param avctx codec context
 * @param frame This will be set to a reference-counted video or audio
 *              frame (depending on the decoder type) allocated by the
 *              decoder. Note that the function will always call
 *              av_frame_unref(frame) before doing anything else.
 *
 * @return
 *      0:                 success, a frame was returned
 *      AVERROR(EAGAIN):   output is not available in this state - user must try
 *                         to send new input
 *      AVERROR_EOF:       the decoder has been fully flushed, and there will be
 *                         no more output frames
 *      AVERROR(EINVAL):   codec not opened, or it is an encoder
 *      other negative values: legitimate decoding errors
 */
int avcodec_receive_frame(AVCodecContext *avctx, AVFrame *frame);

/**
 * Supply a raw video or audio frame to the encoder. Use avcodec_receive_packet()
 * to retrieve buffered output packets.
 *
 * @param avctx     codec context
 * @param[in] frame AVFrame containing the raw audio or video frame to be encoded.
 *                  Ownership of the frame remains with the caller, and the
 *                  encoder will not write to the frame. The encoder may create
 *                  a reference to the frame data (or copy it if the frame is
 *                  not reference-counted).
 *                  It can be NULL, in which case it is considered a flush
 *                  packet.  This signals the end of the stream. If the encoder
 *                  still has packets buffered, it will return them after this
 *                  call. Once flushing mode has been entered, additional flush
 *                  packets are ignored, and sending frames will return
 *                  AVERROR_EOF.
 *
 *                  For audio:
 *                  If AV_CODEC_CAP_VARIABLE_FRAME_SIZE is set, then each frame
 *                  can have any number of samples.
 *                  If it is not set, frame->nb_samples must be equal to
 *                  avctx->frame_size for all frames except the last.
 *                  The final frame may be smaller than avctx->frame_size.
 * @return 0 on success, otherwise negative error code:
 *      AVERROR(EAGAIN):   input is not accepted in the current state - user
 *                         must read output with avcodec_receive_packet() (once
 *                         all output is read, the packet should be resent, and
 *                         the call will not fail with EAGAIN).
 *      AVERROR_EOF:       the encoder has been flushed, and no new frames can
 *                         be sent to it
 *      AVERROR(EINVAL):   codec not opened, refcounted_frames not set, it is a
 *                         decoder, or requires flush
 *      AVERROR(ENOMEM):   failed to add packet to internal queue, or similar
 *      other errors: legitimate decoding errors
 */
int avcodec_send_frame(AVCodecContext *avctx, const AVFrame *frame);

/**
 * Read encoded data from the encoder.
 *
 * @param avctx codec context
 * @param avpkt This will be set to a reference-counted packet allocated by the
 *              encoder. Note that the function will always call
 *              av_frame_unref(frame) before doing anything else.
 * @return 0 on success, otherwise negative error code:
 *      AVERROR(EAGAIN):   output is not available in the current state - user
 *                         must try to send input
 *      AVERROR_EOF:       the encoder has been fully flushed, and there will be
 *                         no more output packets
 *      AVERROR(EINVAL):   codec not opened, or it is an encoder
 *      other errors: legitimate decoding errors
 */
int avcodec_receive_packet(AVCodecContext *avctx, AVPacket *avpkt);

/**
 * Create and return a AVHWFramesContext with values adequate for hardware
 * decoding. This is meant to get called from the get_format callback, and is
 * a helper for preparing a AVHWFramesContext for AVCodecContext.hw_frames_ctx.
 * This API is for decoding with certain hardware acceleration modes/APIs only.
 *
 * The returned AVHWFramesContext is not initialized. The caller must do this
 * with av_hwframe_ctx_init().
 *
 * Calling this function is not a requirement, but makes it simpler to avoid
 * codec or hardware API specific details when manually allocating frames.
 *
 * Alternatively to this, an API user can set AVCodecContext.hw_device_ctx,
 * which sets up AVCodecContext.hw_frames_ctx fully automatically, and makes
 * it unnecessary to call this function or having to care about
 * AVHWFramesContext initialization at all.
 *
 * There are a number of requirements for calling this function:
 *
 * - It must be called from get_format with the same avctx parameter that was
 *   passed to get_format. Calling it outside of get_format is not allowed, and
 *   can trigger undefined behavior.
 * - The function is not always supported (see description of return values).
 *   Even if this function returns successfully, hwaccel initialization could
 *   fail later. (The degree to which implementations check whether the stream
 *   is actually supported varies. Some do this check only after the user's
 *   get_format callback returns.)
 * - The hw_pix_fmt must be one of the choices suggested by get_format. If the
 *   user decides to use a AVHWFramesContext prepared with this API function,
 *   the user must return the same hw_pix_fmt from get_format.
 * - The device_ref passed to this function must support the given hw_pix_fmt.
 * - After calling this API function, it is the user's responsibility to
 *   initialize the AVHWFramesContext (returned by the out_frames_ref parameter),
 *   and to set AVCodecContext.hw_frames_ctx to it. If done, this must be done
 *   before returning from get_format (this is implied by the normal
 *   AVCodecContext.hw_frames_ctx API rules).
 * - The AVHWFramesContext parameters may change every time time get_format is
 *   called. Also, AVCodecContext.hw_frames_ctx is reset before get_format. So
 *   you are inherently required to go through this process again on every
 *   get_format call.
 * - It is perfectly possible to call this function without actually using
 *   the resulting AVHWFramesContext. One use-case might be trying to reuse a
 *   previously initialized AVHWFramesContext, and calling this API function
 *   only to test whether the required frame parameters have changed.
 * - Fields that use dynamically allocated values of any kind must not be set
 *   by the user unless setting them is explicitly allowed by the documentation.
 *   If the user sets AVHWFramesContext.free and AVHWFramesContext.user_opaque,
 *   the new free callback must call the potentially set previous free callback.
 *   This API call may set any dynamically allocated fields, including the free
 *   callback.
 *
 * The function will set at least the following fields on AVHWFramesContext
 * (potentially more, depending on hwaccel API):
 *
 * - All fields set by av_hwframe_ctx_alloc().
 * - Set the format field to hw_pix_fmt.
 * - Set the sw_format field to the most suited and most versatile format. (An
 *   implication is that this will prefer generic formats over opaque formats
 *   with arbitrary restrictions, if possible.)
 * - Set the width/height fields to the coded frame size, rounded up to the
 *   API-specific minimum alignment.
 * - Only _if_ the hwaccel requires a pre-allocated pool: set the initial_pool_size
 *   field to the number of maximum reference surfaces possible with the codec,
 *   plus 1 surface for the user to work (meaning the user can safely reference
 *   at most 1 decoded surface at a time), plus additional buffering introduced
 *   by frame threading. If the hwaccel does not require pre-allocation, the
 *   field is left to 0, and the decoder will allocate new surfaces on demand
 *   during decoding.
 * - Possibly AVHWFramesContext.hwctx fields, depending on the underlying
 *   hardware API.
 *
 * Essentially, out_frames_ref returns the same as av_hwframe_ctx_alloc(), but
 * with basic frame parameters set.
 *
 * The function is stateless, and does not change the AVCodecContext or the
 * device_ref AVHWDeviceContext.
 *
 * @param avctx The context which is currently calling get_format, and which
 *              implicitly contains all state needed for filling the returned
 *              AVHWFramesContext properly.
 * @param device_ref A reference to the AVHWDeviceContext describing the device
 *                   which will be used by the hardware decoder.
 * @param hw_pix_fmt The hwaccel format you are going to return from get_format.
 * @param out_frames_ref On success, set to a reference to an _uninitialized_
 *                       AVHWFramesContext, created from the given device_ref.
 *                       Fields will be set to values required for decoding.
 *                       Not changed if an error is returned.
 * @return zero on success, a negative value on error. The following error codes
 *         have special semantics:
 *      AVERROR(ENOENT): the decoder does not support this functionality. Setup
 *                       is always manual, or it is a decoder which does not
 *                       support setting AVCodecContext.hw_frames_ctx at all,
 *                       or it is a software format.
 *      AVERROR(EINVAL): it is known that hardware decoding is not supported for
 *                       this configuration, or the device_ref is not supported
 *                       for the hwaccel referenced by hw_pix_fmt.
 */
int avcodec_get_hw_frames_parameters(AVCodecContext *avctx,
                                     AVBufferRef *device_ref,
                                     enum AVPixelFormat hw_pix_fmt,
                                     AVBufferRef **out_frames_ref);



/**
 * @defgroup lavc_parsing Frame parsing
 * @{
 */

enum AVPictureStructure {
    AV_PICTURE_STRUCTURE_UNKNOWN,      //< unknown
    AV_PICTURE_STRUCTURE_TOP_FIELD,    //< coded as top field
    AV_PICTURE_STRUCTURE_BOTTOM_FIELD, //< coded as bottom field
    AV_PICTURE_STRUCTURE_FRAME,        //< coded as frame
};

typedef struct AVCodecParserContext {
    void *priv_data;
    struct AVCodecParser *parser;
    int64_t frame_offset; /* offset of the current frame */
    int64_t cur_offset; /* current offset
                           (incremented by each av_parser_parse()) */
    int64_t next_frame_offset; /* offset of the next frame */
    /* video info */
    int pict_type; /* XXX: Put it back in AVCodecContext. */
    /**
     * This field is used for proper frame duration computation in lavf.
     * It signals, how much longer the frame duration of the current frame
     * is compared to normal frame duration.
     *
     * frame_duration = (1 + repeat_pict) * time_base
     *
     * It is used by codecs like H.264 to display telecined material.
     */
    int repeat_pict; /* XXX: Put it back in AVCodecContext. */
    int64_t pts;     /* pts of the current frame */
    int64_t dts;     /* dts of the current frame */

    /* private data */
    int64_t last_pts;
    int64_t last_dts;
    int fetch_timestamp;

#define AV_PARSER_PTS_NB 4
    int cur_frame_start_index;
    int64_t cur_frame_offset[AV_PARSER_PTS_NB];
    int64_t cur_frame_pts[AV_PARSER_PTS_NB];
    int64_t cur_frame_dts[AV_PARSER_PTS_NB];

    int flags;
#define PARSER_FLAG_COMPLETE_FRAMES           0x0001
#define PARSER_FLAG_ONCE                      0x0002
/// Set if the parser has a valid file offset
#define PARSER_FLAG_FETCHED_OFFSET            0x0004
#define PARSER_FLAG_USE_CODEC_TS              0x1000

    int64_t offset;      ///< byte offset from starting packet start
    int64_t cur_frame_end[AV_PARSER_PTS_NB];

    /**
     * Set by parser to 1 for key frames and 0 for non-key frames.
     * It is initialized to -1, so if the parser doesn't set this flag,
     * old-style fallback using AV_PICTURE_TYPE_I picture type as key frames
     * will be used.
     */
    int key_frame;

#if FF_API_CONVERGENCE_DURATION
    /**
     * @deprecated unused
     */
    attribute_deprecated
    int64_t convergence_duration;
#endif

    // Timestamp generation support:
    /**
     * Synchronization point for start of timestamp generation.
     *
     * Set to >0 for sync point, 0 for no sync point and <0 for undefined
     * (default).
     *
     * For example, this corresponds to presence of H.264 buffering period
     * SEI message.
     */
    int dts_sync_point;

    /**
     * Offset of the current timestamp against last timestamp sync point in
     * units of AVCodecContext.time_base.
     *
     * Set to INT_MIN when dts_sync_point unused. Otherwise, it must
     * contain a valid timestamp offset.
     *
     * Note that the timestamp of sync point has usually a nonzero
     * dts_ref_dts_delta, which refers to the previous sync point. Offset of
     * the next frame after timestamp sync point will be usually 1.
     *
     * For example, this corresponds to H.264 cpb_removal_delay.
     */
    int dts_ref_dts_delta;

    /**
     * Presentation delay of current frame in units of AVCodecContext.time_base.
     *
     * Set to INT_MIN when dts_sync_point unused. Otherwise, it must
     * contain valid non-negative timestamp delta (presentation time of a frame
     * must not lie in the past).
     *
     * This delay represents the difference between decoding and presentation
     * time of the frame.
     *
     * For example, this corresponds to H.264 dpb_output_delay.
     */
    int pts_dts_delta;

    /**
     * Position of the packet in file.
     *
     * Analogous to cur_frame_pts/dts
     */
    int64_t cur_frame_pos[AV_PARSER_PTS_NB];

    /**
     * Byte position of currently parsed frame in stream.
     */
    int64_t pos;

    /**
     * Previous frame byte position.
     */
    int64_t last_pos;

    /**
     * Duration of the current frame.
     * For audio, this is in units of 1 / AVCodecContext.sample_rate.
     * For all other types, this is in units of AVCodecContext.time_base.
     */
    int duration;

    enum AVFieldOrder field_order;

    /**
     * Indicate whether a picture is coded as a frame, top field or bottom field.
     *
     * For example, H.264 field_pic_flag equal to 0 corresponds to
     * AV_PICTURE_STRUCTURE_FRAME. An H.264 picture with field_pic_flag
     * equal to 1 and bottom_field_flag equal to 0 corresponds to
     * AV_PICTURE_STRUCTURE_TOP_FIELD.
     */
    enum AVPictureStructure picture_structure;

    /**
     * Picture number incremented in presentation or output order.
     * This field may be reinitialized at the first picture of a new sequence.
     *
     * For example, this corresponds to H.264 PicOrderCnt.
     */
    int output_picture_number;

    /**
     * Dimensions of the decoded video intended for presentation.
     */
    int width;
    int height;

    /**
     * Dimensions of the coded video.
     */
    int coded_width;
    int coded_height;

    /**
     * The format of the coded data, corresponds to enum AVPixelFormat for video
     * and for enum AVSampleFormat for audio.
     *
     * Note that a decoder can have considerable freedom in how exactly it
     * decodes the data, so the format reported here might be different from the
     * one returned by a decoder.
     */
    int format;
} AVCodecParserContext;

typedef struct AVCodecParser {
    int codec_ids[5]; /* several codec IDs are permitted */
    int priv_data_size;
    int (*parser_init)(AVCodecParserContext *s);
    /* This callback never returns an error, a negative value means that
     * the frame start was in a previous packet. */
    int (*parser_parse)(AVCodecParserContext *s,
                        AVCodecContext *avctx,
                        const uint8_t **poutbuf, int *poutbuf_size,
                        const uint8_t *buf, int buf_size);
    void (*parser_close)(AVCodecParserContext *s);
    int (*split)(AVCodecContext *avctx, const uint8_t *buf, int buf_size);
    struct AVCodecParser *next;
} AVCodecParser;

AVCodecParser *av_parser_next(const AVCodecParser *c);

void av_register_codec_parser(AVCodecParser *parser);
AVCodecParserContext *av_parser_init(int codec_id);

/**
 * Parse a packet.
 *
 * @param s             parser context.
 * @param avctx         codec context.
 * @param poutbuf       set to pointer to parsed buffer or NULL if not yet finished.
 * @param poutbuf_size  set to size of parsed buffer or zero if not yet finished.
 * @param buf           input buffer.
 * @param buf_size      buffer size in bytes without the padding. I.e. the full buffer
                        size is assumed to be buf_size + AV_INPUT_BUFFER_PADDING_SIZE.
                        To signal EOF, this should be 0 (so that the last frame
                        can be output).
 * @param pts           input presentation timestamp.
 * @param dts           input decoding timestamp.
 * @param pos           input byte position in stream.
 * @return the number of bytes of the input bitstream used.
 *
 * Example:
 * @code
 *   while(in_len){
 *       len = av_parser_parse2(myparser, AVCodecContext, &data, &size,
 *                                        in_data, in_len,
 *                                        pts, dts, pos);
 *       in_data += len;
 *       in_len  -= len;
 *
 *       if(size)
 *          decode_frame(data, size);
 *   }
 * @endcode
 */
int av_parser_parse2(AVCodecParserContext *s,
                     AVCodecContext *avctx,
                     uint8_t **poutbuf, int *poutbuf_size,
                     const uint8_t *buf, int buf_size,
                     int64_t pts, int64_t dts,
                     int64_t pos);

/**
 * @return 0 if the output buffer is a subset of the input, 1 if it is allocated and must be freed
 * @deprecated use AVBitStreamFilter
 */
int av_parser_change(AVCodecParserContext *s,
                     AVCodecContext *avctx,
                     uint8_t **poutbuf, int *poutbuf_size,
                     const uint8_t *buf, int buf_size, int keyframe);
void av_parser_close(AVCodecParserContext *s);

/**
 * @}
 * @}
 */

/**
 * @addtogroup lavc_encoding
 * @{
 */

/**
 * Find a registered encoder with a matching codec ID.
 *
 * @param id AVCodecID of the requested encoder
 * @return An encoder if one was found, NULL otherwise.
 */
AVCodec *avcodec_find_encoder(enum AVCodecID id);

/**
 * Find a registered encoder with the specified name.
 *
 * @param name name of the requested encoder
 * @return An encoder if one was found, NULL otherwise.
 */
AVCodec *avcodec_find_encoder_by_name(const char *name);

/**
 * Encode a frame of audio.
 *
 * Takes input samples from frame and writes the next output packet, if
 * available, to avpkt. The output packet does not necessarily contain data for
 * the most recent frame, as encoders can delay, split, and combine input frames
 * internally as needed.
 *
 * @param avctx     codec context
 * @param avpkt     output AVPacket.
 *                  The user can supply an output buffer by setting
 *                  avpkt->data and avpkt->size prior to calling the
 *                  function, but if the size of the user-provided data is not
 *                  large enough, encoding will fail. If avpkt->data and
 *                  avpkt->size are set, avpkt->destruct must also be set. All
 *                  other AVPacket fields will be reset by the encoder using
 *                  av_init_packet(). If avpkt->data is NULL, the encoder will
 *                  allocate it. The encoder will set avpkt->size to the size
 *                  of the output packet.
 *
 *                  If this function fails or produces no output, avpkt will be
 *                  freed using av_packet_unref().
 * @param[in] frame AVFrame containing the raw audio data to be encoded.
 *                  May be NULL when flushing an encoder that has the
 *                  AV_CODEC_CAP_DELAY capability set.
 *                  If AV_CODEC_CAP_VARIABLE_FRAME_SIZE is set, then each frame
 *                  can have any number of samples.
 *                  If it is not set, frame->nb_samples must be equal to
 *                  avctx->frame_size for all frames except the last.
 *                  The final frame may be smaller than avctx->frame_size.
 * @param[out] got_packet_ptr This field is set to 1 by libavcodec if the
 *                            output packet is non-empty, and to 0 if it is
 *                            empty. If the function returns an error, the
 *                            packet can be assumed to be invalid, and the
 *                            value of got_packet_ptr is undefined and should
 *                            not be used.
 * @return          0 on success, negative error code on failure
 *
 * @deprecated use avcodec_send_frame()/avcodec_receive_packet() instead
 */
attribute_deprecated
int avcodec_encode_audio2(AVCodecContext *avctx, AVPacket *avpkt,
                          const AVFrame *frame, int *got_packet_ptr);

/**
 * Encode a frame of video.
 *
 * Takes input raw video data from frame and writes the next output packet, if
 * available, to avpkt. The output packet does not necessarily contain data for
 * the most recent frame, as encoders can delay and reorder input frames
 * internally as needed.
 *
 * @param avctx     codec context
 * @param avpkt     output AVPacket.
 *                  The user can supply an output buffer by setting
 *                  avpkt->data and avpkt->size prior to calling the
 *                  function, but if the size of the user-provided data is not
 *                  large enough, encoding will fail. All other AVPacket fields
 *                  will be reset by the encoder using av_init_packet(). If
 *                  avpkt->data is NULL, the encoder will allocate it.
 *                  The encoder will set avpkt->size to the size of the
 *                  output packet. The returned data (if any) belongs to the
 *                  caller, he is responsible for freeing it.
 *
 *                  If this function fails or produces no output, avpkt will be
 *                  freed using av_packet_unref().
 * @param[in] frame AVFrame containing the raw video data to be encoded.
 *                  May be NULL when flushing an encoder that has the
 *                  AV_CODEC_CAP_DELAY capability set.
 * @param[out] got_packet_ptr This field is set to 1 by libavcodec if the
 *                            output packet is non-empty, and to 0 if it is
 *                            empty. If the function returns an error, the
 *                            packet can be assumed to be invalid, and the
 *                            value of got_packet_ptr is undefined and should
 *                            not be used.
 * @return          0 on success, negative error code on failure
 *
 * @deprecated use avcodec_send_frame()/avcodec_receive_packet() instead
 */
attribute_deprecated
int avcodec_encode_video2(AVCodecContext *avctx, AVPacket *avpkt,
                          const AVFrame *frame, int *got_packet_ptr);

int avcodec_encode_subtitle(AVCodecContext *avctx, uint8_t *buf, int buf_size,
                            const AVSubtitle *sub);


/**
 * @}
 */

#if FF_API_AVPICTURE
/**
 * @addtogroup lavc_picture
 * @{
 */

/**
 * @deprecated unused
 */
attribute_deprecated
int avpicture_alloc(AVPicture *picture, enum AVPixelFormat pix_fmt, int width, int height);

/**
 * @deprecated unused
 */
attribute_deprecated
void avpicture_free(AVPicture *picture);

/**
 * @deprecated use av_image_fill_arrays() instead.
 */
attribute_deprecated
int avpicture_fill(AVPicture *picture, const uint8_t *ptr,
                   enum AVPixelFormat pix_fmt, int width, int height);

/**
 * @deprecated use av_image_copy_to_buffer() instead.
 */
attribute_deprecated
int avpicture_layout(const AVPicture *src, enum AVPixelFormat pix_fmt,
                     int width, int height,
                     unsigned char *dest, int dest_size);

/**
 * @deprecated use av_image_get_buffer_size() instead.
 */
attribute_deprecated
int avpicture_get_size(enum AVPixelFormat pix_fmt, int width, int height);

/**
 * @deprecated av_image_copy() instead.
 */
attribute_deprecated
void av_picture_copy(AVPicture *dst, const AVPicture *src,
                     enum AVPixelFormat pix_fmt, int width, int height);

/**
 * @deprecated unused
 */
attribute_deprecated
int av_picture_crop(AVPicture *dst, const AVPicture *src,
                    enum AVPixelFormat pix_fmt, int top_band, int left_band);

/**
 * @deprecated unused
 */
attribute_deprecated
int av_picture_pad(AVPicture *dst, const AVPicture *src, int height, int width, enum AVPixelFormat pix_fmt,
            int padtop, int padbottom, int padleft, int padright, int *color);

/**
 * @}
 */
#endif

/**
 * @defgroup lavc_misc Utility functions
 * @ingroup libavc
 *
 * Miscellaneous utility functions related to both encoding and decoding
 * (or neither).
 * @{
 */

/**
 * @defgroup lavc_misc_pixfmt Pixel formats
 *
 * Functions for working with pixel formats.
 * @{
 */

#if FF_API_GETCHROMA
/**
 * @deprecated Use av_pix_fmt_get_chroma_sub_sample
 */

attribute_deprecated
void avcodec_get_chroma_sub_sample(enum AVPixelFormat pix_fmt, int *h_shift, int *v_shift);
#endif

/**
 * Return a value representing the fourCC code associated to the
 * pixel format pix_fmt, or 0 if no associated fourCC code can be
 * found.
 */
unsigned int avcodec_pix_fmt_to_codec_tag(enum AVPixelFormat pix_fmt);

/**
 * @deprecated see av_get_pix_fmt_loss()
 */
int avcodec_get_pix_fmt_loss(enum AVPixelFormat dst_pix_fmt, enum AVPixelFormat src_pix_fmt,
                             int has_alpha);

/**
 * Find the best pixel format to convert to given a certain source pixel
 * format.  When converting from one pixel format to another, information loss
 * may occur.  For example, when converting from RGB24 to GRAY, the color
 * information will be lost. Similarly, other losses occur when converting from
 * some formats to other formats. avcodec_find_best_pix_fmt_of_2() searches which of
 * the given pixel formats should be used to suffer the least amount of loss.
 * The pixel formats from which it chooses one, are determined by the
 * pix_fmt_list parameter.
 *
 *
 * @param[in] pix_fmt_list AV_PIX_FMT_NONE terminated array of pixel formats to choose from
 * @param[in] src_pix_fmt source pixel format
 * @param[in] has_alpha Whether the source pixel format alpha channel is used.
 * @param[out] loss_ptr Combination of flags informing you what kind of losses will occur.
 * @return The best pixel format to convert to or -1 if none was found.
 */
enum AVPixelFormat avcodec_find_best_pix_fmt_of_list(const enum AVPixelFormat *pix_fmt_list,
                                            enum AVPixelFormat src_pix_fmt,
                                            int has_alpha, int *loss_ptr);

/**
 * @deprecated see av_find_best_pix_fmt_of_2()
 */
enum AVPixelFormat avcodec_find_best_pix_fmt_of_2(enum AVPixelFormat dst_pix_fmt1, enum AVPixelFormat dst_pix_fmt2,
                                            enum AVPixelFormat src_pix_fmt, int has_alpha, int *loss_ptr);

attribute_deprecated
enum AVPixelFormat avcodec_find_best_pix_fmt2(enum AVPixelFormat dst_pix_fmt1, enum AVPixelFormat dst_pix_fmt2,
                                            enum AVPixelFormat src_pix_fmt, int has_alpha, int *loss_ptr);

enum AVPixelFormat avcodec_default_get_format(struct AVCodecContext *s, const enum AVPixelFormat * fmt);

/**
 * @}
 */

#if FF_API_TAG_STRING
/**
 * Put a string representing the codec tag codec_tag in buf.
 *
 * @param buf       buffer to place codec tag in
 * @param buf_size size in bytes of buf
 * @param codec_tag codec tag to assign
 * @return the length of the string that would have been generated if
 * enough space had been available, excluding the trailing null
 *
 * @deprecated see av_fourcc_make_string() and av_fourcc2str().
 */
attribute_deprecated
size_t av_get_codec_tag_string(char *buf, size_t buf_size, unsigned int codec_tag);
#endif

void avcodec_string(char *buf, int buf_size, AVCodecContext *enc, int encode);

/**
 * Return a name for the specified profile, if available.
 *
 * @param codec the codec that is searched for the given profile
 * @param profile the profile value for which a name is requested
 * @return A name for the profile if found, NULL otherwise.
 */
const char *av_get_profile_name(const AVCodec *codec, int profile);

/**
 * Return a name for the specified profile, if available.
 *
 * @param codec_id the ID of the codec to which the requested profile belongs
 * @param profile the profile value for which a name is requested
 * @return A name for the profile if found, NULL otherwise.
 *
 * @note unlike av_get_profile_name(), which searches a list of profiles
 *       supported by a specific decoder or encoder implementation, this
 *       function searches the list of profiles from the AVCodecDescriptor
 */
const char *avcodec_profile_name(enum AVCodecID codec_id, int profile);

int avcodec_default_execute(AVCodecContext *c, int (*func)(AVCodecContext *c2, void *arg2),void *arg, int *ret, int count, int size);
int avcodec_default_execute2(AVCodecContext *c, int (*func)(AVCodecContext *c2, void *arg2, int, int),void *arg, int *ret, int count);
//FIXME func typedef

/**
 * Fill AVFrame audio data and linesize pointers.
 *
 * The buffer buf must be a preallocated buffer with a size big enough
 * to contain the specified samples amount. The filled AVFrame data
 * pointers will point to this buffer.
 *
 * AVFrame extended_data channel pointers are allocated if necessary for
 * planar audio.
 *
 * @param frame       the AVFrame
 *                    frame->nb_samples must be set prior to calling the
 *                    function. This function fills in frame->data,
 *                    frame->extended_data, frame->linesize[0].
 * @param nb_channels channel count
 * @param sample_fmt  sample format
 * @param buf         buffer to use for frame data
 * @param buf_size    size of buffer
 * @param align       plane size sample alignment (0 = default)
 * @return            >=0 on success, negative error code on failure
 * @todo return the size in bytes required to store the samples in
 * case of success, at the next libavutil bump
 */
int avcodec_fill_audio_frame(AVFrame *frame, int nb_channels,
                             enum AVSampleFormat sample_fmt, const uint8_t *buf,
                             int buf_size, int align);

/**
 * Reset the internal decoder state / flush internal buffers. Should be called
 * e.g. when seeking or when switching to a different stream.
 *
 * @note when refcounted frames are not used (i.e. avctx->refcounted_frames is 0),
 * this invalidates the frames previously returned from the decoder. When
 * refcounted frames are used, the decoder just releases any references it might
 * keep internally, but the caller's reference remains valid.
 */
void avcodec_flush_buffers(AVCodecContext *avctx);

/**
 * Return codec bits per sample.
 *
 * @param[in] codec_id the codec
 * @return Number of bits per sample or zero if unknown for the given codec.
 */
int av_get_bits_per_sample(enum AVCodecID codec_id);

/**
 * Return the PCM codec associated with a sample format.
 * @param be  endianness, 0 for little, 1 for big,
 *            -1 (or anything else) for native
 * @return  AV_CODEC_ID_PCM_* or AV_CODEC_ID_NONE
 */
enum AVCodecID av_get_pcm_codec(enum AVSampleFormat fmt, int be);

/**
 * Return codec bits per sample.
 * Only return non-zero if the bits per sample is exactly correct, not an
 * approximation.
 *
 * @param[in] codec_id the codec
 * @return Number of bits per sample or zero if unknown for the given codec.
 */
int av_get_exact_bits_per_sample(enum AVCodecID codec_id);

/**
 * Return audio frame duration.
 *
 * @param avctx        codec context
 * @param frame_bytes  size of the frame, or 0 if unknown
 * @return             frame duration, in samples, if known. 0 if not able to
 *                     determine.
 */
int av_get_audio_frame_duration(AVCodecContext *avctx, int frame_bytes);

/**
 * This function is the same as av_get_audio_frame_duration(), except it works
 * with AVCodecParameters instead of an AVCodecContext.
 */
int av_get_audio_frame_duration2(AVCodecParameters *par, int frame_bytes);

#if FF_API_OLD_BSF
typedef struct AVBitStreamFilterContext {
    void *priv_data;
    const struct AVBitStreamFilter *filter;
    AVCodecParserContext *parser;
    struct AVBitStreamFilterContext *next;
    /**
     * Internal default arguments, used if NULL is passed to av_bitstream_filter_filter().
     * Not for access by library users.
     */
    char *args;
} AVBitStreamFilterContext;
#endif

typedef struct AVBSFInternal AVBSFInternal;

/**
 * The bitstream filter state.
 *
 * This struct must be allocated with av_bsf_alloc() and freed with
 * av_bsf_free().
 *
 * The fields in the struct will only be changed (by the caller or by the
 * filter) as described in their documentation, and are to be considered
 * immutable otherwise.
 */
typedef struct AVBSFContext {
    /**
     * A class for logging and AVOptions
     */
    const AVClass *av_class;

    /**
     * The bitstream filter this context is an instance of.
     */
    const struct AVBitStreamFilter *filter;

    /**
     * Opaque libavcodec internal data. Must not be touched by the caller in any
     * way.
     */
    AVBSFInternal *internal;

    /**
     * Opaque filter-specific private data. If filter->priv_class is non-NULL,
     * this is an AVOptions-enabled struct.
     */
    void *priv_data;

    /**
     * Parameters of the input stream. This field is allocated in
     * av_bsf_alloc(), it needs to be filled by the caller before
     * av_bsf_init().
     */
    AVCodecParameters *par_in;

    /**
     * Parameters of the output stream. This field is allocated in
     * av_bsf_alloc(), it is set by the filter in av_bsf_init().
     */
    AVCodecParameters *par_out;

    /**
     * The timebase used for the timestamps of the input packets. Set by the
     * caller before av_bsf_init().
     */
    AVRational time_base_in;

    /**
     * The timebase used for the timestamps of the output packets. Set by the
     * filter in av_bsf_init().
     */
    AVRational time_base_out;
} AVBSFContext;

typedef struct AVBitStreamFilter {
    const char *name;

    /**
     * A list of codec ids supported by the filter, terminated by
     * AV_CODEC_ID_NONE.
     * May be NULL, in that case the bitstream filter works with any codec id.
     */
    const enum AVCodecID *codec_ids;

    /**
     * A class for the private data, used to declare bitstream filter private
     * AVOptions. This field is NULL for bitstream filters that do not declare
     * any options.
     *
     * If this field is non-NULL, the first member of the filter private data
     * must be a pointer to AVClass, which will be set by libavcodec generic
     * code to this class.
     */
    const AVClass *priv_class;

    /*****************************************************************
     * No fields below this line are part of the public API. They
     * may not be used outside of libavcodec and can be changed and
     * removed at will.
     * New public fields should be added right above.
     *****************************************************************
     */

    int priv_data_size;
    int (*init)(AVBSFContext *ctx);
    int (*filter)(AVBSFContext *ctx, AVPacket *pkt);
    void (*close)(AVBSFContext *ctx);
} AVBitStreamFilter;

#if FF_API_OLD_BSF
/**
 * @deprecated the old bitstream filtering API (using AVBitStreamFilterContext)
 * is deprecated. Use the new bitstream filtering API (using AVBSFContext).
 */
attribute_deprecated
void av_register_bitstream_filter(AVBitStreamFilter *bsf);
/**
 * @deprecated the old bitstream filtering API (using AVBitStreamFilterContext)
 * is deprecated. Use av_bsf_get_by_name(), av_bsf_alloc(), and av_bsf_init()
 * from the new bitstream filtering API (using AVBSFContext).
 */
attribute_deprecated
AVBitStreamFilterContext *av_bitstream_filter_init(const char *name);
/**
 * @deprecated the old bitstream filtering API (using AVBitStreamFilterContext)
 * is deprecated. Use av_bsf_send_packet() and av_bsf_receive_packet() from the
 * new bitstream filtering API (using AVBSFContext).
 */
attribute_deprecated
int av_bitstream_filter_filter(AVBitStreamFilterContext *bsfc,
                               AVCodecContext *avctx, const char *args,
                               uint8_t **poutbuf, int *poutbuf_size,
                               const uint8_t *buf, int buf_size, int keyframe);
/**
 * @deprecated the old bitstream filtering API (using AVBitStreamFilterContext)
 * is deprecated. Use av_bsf_free() from the new bitstream filtering API (using
 * AVBSFContext).
 */
attribute_deprecated
void av_bitstream_filter_close(AVBitStreamFilterContext *bsf);
/**
 * @deprecated the old bitstream filtering API (using AVBitStreamFilterContext)
 * is deprecated. Use av_bsf_next() from the new bitstream filtering API (using
 * AVBSFContext).
 */
attribute_deprecated
const AVBitStreamFilter *av_bitstream_filter_next(const AVBitStreamFilter *f);
#endif

/**
 * @return a bitstream filter with the specified name or NULL if no such
 *         bitstream filter exists.
 */
const AVBitStreamFilter *av_bsf_get_by_name(const char *name);

/**
 * Iterate over all registered bitstream filters.
 *
 * @param opaque a pointer where libavcodec will store the iteration state. Must
 *               point to NULL to start the iteration.
 *
 * @return the next registered bitstream filter or NULL when the iteration is
 *         finished
 */
const AVBitStreamFilter *av_bsf_next(void **opaque);

/**
 * Allocate a context for a given bitstream filter. The caller must fill in the
 * context parameters as described in the documentation and then call
 * av_bsf_init() before sending any data to the filter.
 *
 * @param filter the filter for which to allocate an instance.
 * @param ctx a pointer into which the pointer to the newly-allocated context
 *            will be written. It must be freed with av_bsf_free() after the
 *            filtering is done.
 *
 * @return 0 on success, a negative AVERROR code on failure
 */
int av_bsf_alloc(const AVBitStreamFilter *filter, AVBSFContext **ctx);

/**
 * Prepare the filter for use, after all the parameters and options have been
 * set.
 */
int av_bsf_init(AVBSFContext *ctx);

/**
 * Submit a packet for filtering.
 *
 * After sending each packet, the filter must be completely drained by calling
 * av_bsf_receive_packet() repeatedly until it returns AVERROR(EAGAIN) or
 * AVERROR_EOF.
 *
 * @param pkt the packet to filter. The bitstream filter will take ownership of
 * the packet and reset the contents of pkt. pkt is not touched if an error occurs.
 * This parameter may be NULL, which signals the end of the stream (i.e. no more
 * packets will be sent). That will cause the filter to output any packets it
 * may have buffered internally.
 *
 * @return 0 on success, a negative AVERROR on error.
 */
int av_bsf_send_packet(AVBSFContext *ctx, AVPacket *pkt);

/**
 * Retrieve a filtered packet.
 *
 * @param[out] pkt this struct will be filled with the contents of the filtered
 *                 packet. It is owned by the caller and must be freed using
 *                 av_packet_unref() when it is no longer needed.
 *                 This parameter should be "clean" (i.e. freshly allocated
 *                 with av_packet_alloc() or unreffed with av_packet_unref())
 *                 when this function is called. If this function returns
 *                 successfully, the contents of pkt will be completely
 *                 overwritten by the returned data. On failure, pkt is not
 *                 touched.
 *
 * @return 0 on success. AVERROR(EAGAIN) if more packets need to be sent to the
 * filter (using av_bsf_send_packet()) to get more output. AVERROR_EOF if there
 * will be no further output from the filter. Another negative AVERROR value if
 * an error occurs.
 *
 * @note one input packet may result in several output packets, so after sending
 * a packet with av_bsf_send_packet(), this function needs to be called
 * repeatedly until it stops returning 0. It is also possible for a filter to
 * output fewer packets than were sent to it, so this function may return
 * AVERROR(EAGAIN) immediately after a successful av_bsf_send_packet() call.
 */
int av_bsf_receive_packet(AVBSFContext *ctx, AVPacket *pkt);

/**
 * Free a bitstream filter context and everything associated with it; write NULL
 * into the supplied pointer.
 */
void av_bsf_free(AVBSFContext **ctx);

/**
 * Get the AVClass for AVBSFContext. It can be used in combination with
 * AV_OPT_SEARCH_FAKE_OBJ for examining options.
 *
 * @see av_opt_find().
 */
const AVClass *av_bsf_get_class(void);

/**
 * Structure for chain/list of bitstream filters.
 * Empty list can be allocated by av_bsf_list_alloc().
 */
typedef struct AVBSFList AVBSFList;

/**
 * Allocate empty list of bitstream filters.
 * The list must be later freed by av_bsf_list_free()
 * or finalized by av_bsf_list_finalize().
 *
 * @return Pointer to @ref AVBSFList on success, NULL in case of failure
 */
AVBSFList *av_bsf_list_alloc(void);

/**
 * Free list of bitstream filters.
 *
 * @param lst Pointer to pointer returned by av_bsf_list_alloc()
 */
void av_bsf_list_free(AVBSFList **lst);

/**
 * Append bitstream filter to the list of bitstream filters.
 *
 * @param lst List to append to
 * @param bsf Filter context to be appended
 *
 * @return >=0 on success, negative AVERROR in case of failure
 */
int av_bsf_list_append(AVBSFList *lst, AVBSFContext *bsf);

/**
 * Construct new bitstream filter context given it's name and options
 * and append it to the list of bitstream filters.
 *
 * @param lst      List to append to
 * @param bsf_name Name of the bitstream filter
 * @param options  Options for the bitstream filter, can be set to NULL
 *
 * @return >=0 on success, negative AVERROR in case of failure
 */
int av_bsf_list_append2(AVBSFList *lst, const char * bsf_name, AVDictionary **options);
/**
 * Finalize list of bitstream filters.
 *
 * This function will transform @ref AVBSFList to single @ref AVBSFContext,
 * so the whole chain of bitstream filters can be treated as single filter
 * freshly allocated by av_bsf_alloc().
 * If the call is successful, @ref AVBSFList structure is freed and lst
 * will be set to NULL. In case of failure, caller is responsible for
 * freeing the structure by av_bsf_list_free()
 *
 * @param      lst Filter list structure to be transformed
 * @param[out] bsf Pointer to be set to newly created @ref AVBSFContext structure
 *                 representing the chain of bitstream filters
 *
 * @return >=0 on success, negative AVERROR in case of failure
 */
int av_bsf_list_finalize(AVBSFList **lst, AVBSFContext **bsf);

/**
 * Parse string describing list of bitstream filters and create single
 * @ref AVBSFContext describing the whole chain of bitstream filters.
 * Resulting @ref AVBSFContext can be treated as any other @ref AVBSFContext freshly
 * allocated by av_bsf_alloc().
 *
 * @param      str String describing chain of bitstream filters in format
 *                 `bsf1[=opt1=val1:opt2=val2][,bsf2]`
 * @param[out] bsf Pointer to be set to newly created @ref AVBSFContext structure
 *                 representing the chain of bitstream filters
 *
 * @return >=0 on success, negative AVERROR in case of failure
 */
int av_bsf_list_parse_str(const char *str, AVBSFContext **bsf);

/**
 * Get null/pass-through bitstream filter.
 *
 * @param[out] bsf Pointer to be set to new instance of pass-through bitstream filter
 *
 * @return
 */
int av_bsf_get_null_filter(AVBSFContext **bsf);

/* memory */

/**
 * Same behaviour av_fast_malloc but the buffer has additional
 * AV_INPUT_BUFFER_PADDING_SIZE at the end which will always be 0.
 *
 * In addition the whole buffer will initially and after resizes
 * be 0-initialized so that no uninitialized data will ever appear.
 */
void av_fast_padded_malloc(void *ptr, unsigned int *size, size_t min_size);

/**
 * Same behaviour av_fast_padded_malloc except that buffer will always
 * be 0-initialized after call.
 */
void av_fast_padded_mallocz(void *ptr, unsigned int *size, size_t min_size);

/**
 * Encode extradata length to a buffer. Used by xiph codecs.
 *
 * @param s buffer to write to; must be at least (v/255+1) bytes long
 * @param v size of extradata in bytes
 * @return number of bytes written to the buffer.
 */
unsigned int av_xiphlacing(unsigned char *s, unsigned int v);

#if FF_API_USER_VISIBLE_AVHWACCEL
/**
 * Register the hardware accelerator hwaccel.
 *
 * @deprecated  This function doesn't do anything.
 */
attribute_deprecated
void av_register_hwaccel(AVHWAccel *hwaccel);

/**
 * If hwaccel is NULL, returns the first registered hardware accelerator,
 * if hwaccel is non-NULL, returns the next registered hardware accelerator
 * after hwaccel, or NULL if hwaccel is the last one.
 *
 * @deprecated  AVHWaccel structures contain no user-serviceable parts, so
 *              this function should not be used.
 */
attribute_deprecated
AVHWAccel *av_hwaccel_next(const AVHWAccel *hwaccel);
#endif

#if FF_API_LOCKMGR
/**
 * Lock operation used by lockmgr
 *
 * @deprecated Deprecated together with av_lockmgr_register().
 */
enum AVLockOp {
  AV_LOCK_CREATE,  ///< Create a mutex
  AV_LOCK_OBTAIN,  ///< Lock the mutex
  AV_LOCK_RELEASE, ///< Unlock the mutex
  AV_LOCK_DESTROY, ///< Free mutex resources
};

/**
 * Register a user provided lock manager supporting the operations
 * specified by AVLockOp. The "mutex" argument to the function points
 * to a (void *) where the lockmgr should store/get a pointer to a user
 * allocated mutex. It is NULL upon AV_LOCK_CREATE and equal to the
 * value left by the last call for all other ops. If the lock manager is
 * unable to perform the op then it should leave the mutex in the same
 * state as when it was called and return a non-zero value. However,
 * when called with AV_LOCK_DESTROY the mutex will always be assumed to
 * have been successfully destroyed. If av_lockmgr_register succeeds
 * it will return a non-negative value, if it fails it will return a
 * negative value and destroy all mutex and unregister all callbacks.
 * av_lockmgr_register is not thread-safe, it must be called from a
 * single thread before any calls which make use of locking are used.
 *
 * @param cb User defined callback. av_lockmgr_register invokes calls
 *           to this callback and the previously registered callback.
 *           The callback will be used to create more than one mutex
 *           each of which must be backed by its own underlying locking
 *           mechanism (i.e. do not use a single static object to
 *           implement your lock manager). If cb is set to NULL the
 *           lockmgr will be unregistered.
 *
 * @deprecated This function does nothing, and always returns 0. Be sure to
 *             build with thread support to get basic thread safety.
 */
attribute_deprecated
int av_lockmgr_register(int (*cb)(void **mutex, enum AVLockOp op));
#endif

/**
 * Get the type of the given codec.
 */
enum AVMediaType avcodec_get_type(enum AVCodecID codec_id);

/**
 * Get the name of a codec.
 * @return  a static string identifying the codec; never NULL
 */
const char *avcodec_get_name(enum AVCodecID id);

/**
 * @return a positive value if s is open (i.e. avcodec_open2() was called on it
 * with no corresponding avcodec_close()), 0 otherwise.
 */
int avcodec_is_open(AVCodecContext *s);

/**
 * @return a non-zero number if codec is an encoder, zero otherwise
 */
int av_codec_is_encoder(const AVCodec *codec);

/**
 * @return a non-zero number if codec is a decoder, zero otherwise
 */
int av_codec_is_decoder(const AVCodec *codec);

/**
 * @return descriptor for given codec ID or NULL if no descriptor exists.
 */
const AVCodecDescriptor *avcodec_descriptor_get(enum AVCodecID id);

/**
 * Iterate over all codec descriptors known to libavcodec.
 *
 * @param prev previous descriptor. NULL to get the first descriptor.
 *
 * @return next descriptor or NULL after the last descriptor
 */
const AVCodecDescriptor *avcodec_descriptor_next(const AVCodecDescriptor *prev);

/**
 * @return codec descriptor with the given name or NULL if no such descriptor
 *         exists.
 */
const AVCodecDescriptor *avcodec_descriptor_get_by_name(const char *name);

/**
 * Allocate a CPB properties structure and initialize its fields to default
 * values.
 *
 * @param size if non-NULL, the size of the allocated struct will be written
 *             here. This is useful for embedding it in side data.
 *
 * @return the newly allocated struct or NULL on failure
 */
AVCPBProperties *av_cpb_properties_alloc(size_t *size);

/**
 * @}
 */

#endif /* AVCODEC_AVCODEC_H */<|MERGE_RESOLUTION|>--- conflicted
+++ resolved
@@ -669,10 +669,7 @@
 
     AV_CODEC_ID_SCTE_35, ///< Contain timestamp estimated through PCR of program stream.
     AV_CODEC_ID_SCTE_104,
-<<<<<<< HEAD
-=======
     AV_CODEC_ID_SMPTE_2038,
->>>>>>> 5db86cad
     AV_CODEC_ID_BINTEXT    = 0x18800,
     AV_CODEC_ID_XBIN,
     AV_CODEC_ID_IDF,
@@ -1353,8 +1350,6 @@
     AV_PKT_DATA_AFD,
 
     /**
-<<<<<<< HEAD
-=======
      * Provides the original PTS when passed through the demux.  This can
      * be used to offset any subsequent changes made by the caller to
      * adjust PTS values (such as ts_offset).  We need this for SCTE-35,
@@ -1365,7 +1360,6 @@
     AV_PKT_DATA_ORIG_PTS,
 
     /**
->>>>>>> 5db86cad
      * The number of side data types.
      * This is not part of the public API/ABI in the sense that it may
      * change when new side data types are added.
