/*
 * Rate control for video encoders
 *
 * Copyright (c) 2002-2004 Michael Niedermayer <michaelni@gmx.at>
 *
 * This file is part of FFmpeg.
 *
 * FFmpeg is free software; you can redistribute it and/or
 * modify it under the terms of the GNU Lesser General Public
 * License as published by the Free Software Foundation; either
 * version 2.1 of the License, or (at your option) any later version.
 *
 * FFmpeg is distributed in the hope that it will be useful,
 * but WITHOUT ANY WARRANTY; without even the implied warranty of
 * MERCHANTABILITY or FITNESS FOR A PARTICULAR PURPOSE.  See the GNU
 * Lesser General Public License for more details.
 *
 * You should have received a copy of the GNU Lesser General Public
 * License along with FFmpeg; if not, write to the Free Software
 * Foundation, Inc., 51 Franklin Street, Fifth Floor, Boston, MA 02110-1301 USA
 */

/**
 * @file
 * Rate control for video encoders.
 */

#include "libavutil/attributes.h"
#include "libavutil/internal.h"

#include "avcodec.h"
#include "internal.h"
#include "ratecontrol.h"
#include "mpegutils.h"
#include "mpegvideo.h"
#include "libavutil/eval.h"

<<<<<<< HEAD
static int init_pass2(MpegEncContext *s);
=======
#undef NDEBUG // Always check asserts, the speed effect is far too small to disable them.
#include <assert.h>

#ifndef M_E
#define M_E 2.718281828
#endif

static inline double qp2bits(RateControlEntry *rce, double qp)
{
    if (qp <= 0.0) {
        av_log(NULL, AV_LOG_ERROR, "qp<=0.0\n");
    }
    return rce->qscale * (double)(rce->i_tex_bits + rce->p_tex_bits + 1) / qp;
}

static inline double bits2qp(RateControlEntry *rce, double bits)
{
    if (bits < 0.9) {
        av_log(NULL, AV_LOG_ERROR, "bits<0.9\n");
    }
    return rce->qscale * (double)(rce->i_tex_bits + rce->p_tex_bits + 1) / bits;
}

static double get_diff_limited_q(MpegEncContext *s, RateControlEntry *rce, double q)
{
    RateControlContext *rcc   = &s->rc_context;
    AVCodecContext *a         = s->avctx;
    const int pict_type       = rce->new_pict_type;
    const double last_p_q     = rcc->last_qscale_for[AV_PICTURE_TYPE_P];
    const double last_non_b_q = rcc->last_qscale_for[rcc->last_non_b_pict_type];

    if (pict_type == AV_PICTURE_TYPE_I &&
        (a->i_quant_factor > 0.0 || rcc->last_non_b_pict_type == AV_PICTURE_TYPE_P))
        q = last_p_q * FFABS(a->i_quant_factor) + a->i_quant_offset;
    else if (pict_type == AV_PICTURE_TYPE_B &&
             a->b_quant_factor > 0.0)
        q = last_non_b_q * a->b_quant_factor + a->b_quant_offset;
    if (q < 1)
        q = 1;

    /* last qscale / qdiff stuff */
    if (rcc->last_non_b_pict_type == pict_type || pict_type != AV_PICTURE_TYPE_I) {
        double last_q     = rcc->last_qscale_for[pict_type];
        const int maxdiff = FF_QP2LAMBDA * a->max_qdiff;

        if (q > last_q + maxdiff)
            q = last_q + maxdiff;
        else if (q < last_q - maxdiff)
            q = last_q - maxdiff;
    }

    rcc->last_qscale_for[pict_type] = q; // Note we cannot do that after blurring

    if (pict_type != AV_PICTURE_TYPE_B)
        rcc->last_non_b_pict_type = pict_type;

    return q;
}

/**
 * Get the qmin & qmax for pict_type.
 */
static void get_qminmax(int *qmin_ret, int *qmax_ret, MpegEncContext *s, int pict_type)
{
    int qmin = s->lmin;
    int qmax = s->lmax;

    assert(qmin <= qmax);

    switch (pict_type) {
    case AV_PICTURE_TYPE_B:
        qmin = (int)(qmin * FFABS(s->avctx->b_quant_factor) + s->avctx->b_quant_offset + 0.5);
        qmax = (int)(qmax * FFABS(s->avctx->b_quant_factor) + s->avctx->b_quant_offset + 0.5);
        break;
    case AV_PICTURE_TYPE_I:
        qmin = (int)(qmin * FFABS(s->avctx->i_quant_factor) + s->avctx->i_quant_offset + 0.5);
        qmax = (int)(qmax * FFABS(s->avctx->i_quant_factor) + s->avctx->i_quant_offset + 0.5);
        break;
    }

    qmin = av_clip(qmin, 1, FF_LAMBDA_MAX);
    qmax = av_clip(qmax, 1, FF_LAMBDA_MAX);

    if (qmax < qmin)
        qmax = qmin;

    *qmin_ret = qmin;
    *qmax_ret = qmax;
}

static double modify_qscale(MpegEncContext *s, RateControlEntry *rce,
                            double q, int frame_num)
{
    RateControlContext *rcc  = &s->rc_context;
    const double buffer_size = s->avctx->rc_buffer_size;
    const double fps         = 1 / av_q2d(s->avctx->time_base);
    const double min_rate    = s->avctx->rc_min_rate / fps;
    const double max_rate    = s->avctx->rc_max_rate / fps;
    const int pict_type      = rce->new_pict_type;
    int qmin, qmax;

    get_qminmax(&qmin, &qmax, s, pict_type);

    /* modulation */
    if (s->rc_qmod_freq &&
        frame_num % s->rc_qmod_freq == 0 &&
        pict_type == AV_PICTURE_TYPE_P)
        q *= s->rc_qmod_amp;

    /* buffer overflow/underflow protection */
    if (buffer_size) {
        double expected_size = rcc->buffer_index;
        double q_limit;

        if (min_rate) {
            double d = 2 * (buffer_size - expected_size) / buffer_size;
            if (d > 1.0)
                d = 1.0;
            else if (d < 0.0001)
                d = 0.0001;
            q *= pow(d, 1.0 / s->rc_buffer_aggressivity);

            q_limit = bits2qp(rce,
                              FFMAX((min_rate - buffer_size + rcc->buffer_index) *
                                    s->avctx->rc_min_vbv_overflow_use, 1));

            if (q > q_limit) {
                if (s->avctx->debug & FF_DEBUG_RC)
                    av_log(s->avctx, AV_LOG_DEBUG,
                           "limiting QP %f -> %f\n", q, q_limit);
                q = q_limit;
            }
        }

        if (max_rate) {
            double d = 2 * expected_size / buffer_size;
            if (d > 1.0)
                d = 1.0;
            else if (d < 0.0001)
                d = 0.0001;
            q /= pow(d, 1.0 / s->rc_buffer_aggressivity);

            q_limit = bits2qp(rce,
                              FFMAX(rcc->buffer_index *
                                    s->avctx->rc_max_available_vbv_use,
                                    1));
            if (q < q_limit) {
                if (s->avctx->debug & FF_DEBUG_RC)
                    av_log(s->avctx, AV_LOG_DEBUG,
                           "limiting QP %f -> %f\n", q, q_limit);
                q = q_limit;
            }
        }
    }
    ff_dlog(s, "q:%f max:%f min:%f size:%f index:%f agr:%f\n",
            q, max_rate, min_rate, buffer_size, rcc->buffer_index,
            s->rc_buffer_aggressivity);
    if (s->rc_qsquish == 0.0 || qmin == qmax) {
        if (q < qmin)
            q = qmin;
        else if (q > qmax)
            q = qmax;
    } else {
        double min2 = log(qmin);
        double max2 = log(qmax);

        q  = log(q);
        q  = (q - min2) / (max2 - min2) - 0.5;
        q *= -4.0;
        q  = 1.0 / (1.0 + exp(q));
        q  = q * (max2 - min2) + min2;

        q = exp(q);
    }

    return q;
}

/**
 * Modify the bitrate curve from pass1 for one frame.
 */
>>>>>>> a1f6a2df
static double get_qscale(MpegEncContext *s, RateControlEntry *rce,
                         double rate_factor, int frame_num)
{
    RateControlContext *rcc = &s->rc_context;
    AVCodecContext *a       = s->avctx;
    const int pict_type     = rce->new_pict_type;
    const double mb_num     = s->mb_num;
    double q, bits;
    int i;

    double const_values[] = {
        M_PI,
        M_E,
        rce->i_tex_bits * rce->qscale,
        rce->p_tex_bits * rce->qscale,
        (rce->i_tex_bits + rce->p_tex_bits) * (double)rce->qscale,
        rce->mv_bits / mb_num,
        rce->pict_type == AV_PICTURE_TYPE_B ? (rce->f_code + rce->b_code) * 0.5 : rce->f_code,
        rce->i_count / mb_num,
        rce->mc_mb_var_sum / mb_num,
        rce->mb_var_sum / mb_num,
        rce->pict_type == AV_PICTURE_TYPE_I,
        rce->pict_type == AV_PICTURE_TYPE_P,
        rce->pict_type == AV_PICTURE_TYPE_B,
        rcc->qscale_sum[pict_type] / (double)rcc->frame_count[pict_type],
        a->qcompress,
        rcc->i_cplx_sum[AV_PICTURE_TYPE_I] / (double)rcc->frame_count[AV_PICTURE_TYPE_I],
        rcc->i_cplx_sum[AV_PICTURE_TYPE_P] / (double)rcc->frame_count[AV_PICTURE_TYPE_P],
        rcc->p_cplx_sum[AV_PICTURE_TYPE_P] / (double)rcc->frame_count[AV_PICTURE_TYPE_P],
        rcc->p_cplx_sum[AV_PICTURE_TYPE_B] / (double)rcc->frame_count[AV_PICTURE_TYPE_B],
        (rcc->i_cplx_sum[pict_type] + rcc->p_cplx_sum[pict_type]) / (double)rcc->frame_count[pict_type],
        0
    };

    bits = av_expr_eval(rcc->rc_eq_eval, const_values, rce);
    if (isnan(bits)) {
        av_log(s->avctx, AV_LOG_ERROR, "Error evaluating rc_eq \"%s\"\n", s->rc_eq);
        return -1;
    }

    rcc->pass1_rc_eq_output_sum += bits;
    bits *= rate_factor;
    if (bits < 0.0)
        bits = 0.0;
    bits += 1.0; // avoid 1/0 issues

    /* user override */
    for (i = 0; i < s->avctx->rc_override_count; i++) {
        RcOverride *rco = s->avctx->rc_override;
        if (rco[i].start_frame > frame_num)
            continue;
        if (rco[i].end_frame < frame_num)
            continue;

        if (rco[i].qscale)
            bits = qp2bits(rce, rco[i].qscale);  // FIXME move at end to really force it?
        else
            bits *= rco[i].quality_factor;
    }

    q = bits2qp(rce, bits);

    /* I/B difference */
    if (pict_type == AV_PICTURE_TYPE_I && s->avctx->i_quant_factor < 0.0)
        q = -q * s->avctx->i_quant_factor + s->avctx->i_quant_offset;
    else if (pict_type == AV_PICTURE_TYPE_B && s->avctx->b_quant_factor < 0.0)
        q = -q * s->avctx->b_quant_factor + s->avctx->b_quant_offset;
    if (q < 1)
        q = 1;

    return q;
}

static int init_pass2(MpegEncContext *s)
{
    RateControlContext *rcc = &s->rc_context;
    AVCodecContext *a       = s->avctx;
    int i, toobig;
    double fps             = 1 / av_q2d(s->avctx->time_base);
    double complexity[5]   = { 0 }; // approximate bits at quant=1
    uint64_t const_bits[5] = { 0 }; // quantizer independent bits
    uint64_t all_const_bits;
    uint64_t all_available_bits = (uint64_t)(s->bit_rate *
                                             (double)rcc->num_entries / fps);
    double rate_factor          = 0;
    double step;
    const int filter_size = (int)(a->qblur * 4) | 1;
    double expected_bits;
    double *qscale, *blurred_qscale, qscale_sum;

    /* find complexity & const_bits & decide the pict_types */
    for (i = 0; i < rcc->num_entries; i++) {
        RateControlEntry *rce = &rcc->entry[i];

        rce->new_pict_type                = rce->pict_type;
        rcc->i_cplx_sum[rce->pict_type]  += rce->i_tex_bits * rce->qscale;
        rcc->p_cplx_sum[rce->pict_type]  += rce->p_tex_bits * rce->qscale;
        rcc->mv_bits_sum[rce->pict_type] += rce->mv_bits;
        rcc->frame_count[rce->pict_type]++;

        complexity[rce->new_pict_type] += (rce->i_tex_bits + rce->p_tex_bits) *
                                          (double)rce->qscale;
        const_bits[rce->new_pict_type] += rce->mv_bits + rce->misc_bits;
    }

    all_const_bits = const_bits[AV_PICTURE_TYPE_I] +
                     const_bits[AV_PICTURE_TYPE_P] +
                     const_bits[AV_PICTURE_TYPE_B];

    if (all_available_bits < all_const_bits) {
        av_log(s->avctx, AV_LOG_ERROR, "requested bitrate is too low\n");
        return -1;
    }

    qscale         = av_malloc(sizeof(double) * rcc->num_entries);
    blurred_qscale = av_malloc(sizeof(double) * rcc->num_entries);
    if (!qscale || !blurred_qscale) {
        av_free(qscale);
        av_free(blurred_qscale);
        return AVERROR(ENOMEM);
    }
    toobig = 0;

    for (step = 256 * 256; step > 0.0000001; step *= 0.5) {
        expected_bits = 0;
        rate_factor  += step;

        rcc->buffer_index = s->avctx->rc_buffer_size / 2;

        /* find qscale */
        for (i = 0; i < rcc->num_entries; i++) {
            RateControlEntry *rce = &rcc->entry[i];

            qscale[i] = get_qscale(s, &rcc->entry[i], rate_factor, i);
            rcc->last_qscale_for[rce->pict_type] = qscale[i];
        }
        assert(filter_size % 2 == 1);

        /* fixed I/B QP relative to P mode */
        for (i = rcc->num_entries - 1; i >= 0; i--) {
            RateControlEntry *rce = &rcc->entry[i];

            qscale[i] = get_diff_limited_q(s, rce, qscale[i]);
        }

        /* smooth curve */
        for (i = 0; i < rcc->num_entries; i++) {
            RateControlEntry *rce = &rcc->entry[i];
            const int pict_type   = rce->new_pict_type;
            int j;
            double q = 0.0, sum = 0.0;

            for (j = 0; j < filter_size; j++) {
                int index    = i + j - filter_size / 2;
                double d     = index - i;
                double coeff = a->qblur == 0 ? 1.0 : exp(-d * d / (a->qblur * a->qblur));

                if (index < 0 || index >= rcc->num_entries)
                    continue;
                if (pict_type != rcc->entry[index].new_pict_type)
                    continue;
                q   += qscale[index] * coeff;
                sum += coeff;
            }
            blurred_qscale[i] = q / sum;
        }

        /* find expected bits */
        for (i = 0; i < rcc->num_entries; i++) {
            RateControlEntry *rce = &rcc->entry[i];
            double bits;

            rce->new_qscale = modify_qscale(s, rce, blurred_qscale[i], i);

            bits  = qp2bits(rce, rce->new_qscale) + rce->mv_bits + rce->misc_bits;
            bits += 8 * ff_vbv_update(s, bits);

            rce->expected_bits = expected_bits;
            expected_bits     += bits;
        }

<<<<<<< HEAD
void ff_write_pass1_stats(MpegEncContext *s)
{
    snprintf(s->avctx->stats_out, 256,
             "in:%d out:%d type:%d q:%d itex:%d ptex:%d mv:%d misc:%d "
             "fcode:%d bcode:%d mc-var:%"PRId64" var:%"PRId64" icount:%d skipcount:%d hbits:%d;\n",
             s->current_picture_ptr->f->display_picture_number,
             s->current_picture_ptr->f->coded_picture_number,
             s->pict_type,
             s->current_picture.f->quality,
             s->i_tex_bits,
             s->p_tex_bits,
             s->mv_bits,
             s->misc_bits,
             s->f_code,
             s->b_code,
             s->current_picture.mc_mb_var_sum,
             s->current_picture.mb_var_sum,
             s->i_count, s->skip_count,
             s->header_bits);
}

static double get_fps(AVCodecContext *avctx)
{
    return 1.0 / av_q2d(avctx->time_base) / FFMAX(avctx->ticks_per_frame, 1);
}

static inline double qp2bits(RateControlEntry *rce, double qp)
{
    if (qp <= 0.0) {
        av_log(NULL, AV_LOG_ERROR, "qp<=0.0\n");
=======
        ff_dlog(s->avctx,
                "expected_bits: %f all_available_bits: %d rate_factor: %f\n",
                expected_bits, (int)all_available_bits, rate_factor);
        if (expected_bits > all_available_bits) {
            rate_factor -= step;
            ++toobig;
        }
>>>>>>> a1f6a2df
    }
    av_free(qscale);
    av_free(blurred_qscale);

    /* check bitrate calculations and print info */
    qscale_sum = 0.0;
    for (i = 0; i < rcc->num_entries; i++) {
        ff_dlog(s, "[lavc rc] entry[%d].new_qscale = %.3f  qp = %.3f\n",
                i,
                rcc->entry[i].new_qscale,
                rcc->entry[i].new_qscale / FF_QP2LAMBDA);
        qscale_sum += av_clip(rcc->entry[i].new_qscale / FF_QP2LAMBDA,
                              s->avctx->qmin, s->avctx->qmax);
    }
    assert(toobig <= 40);
    av_log(s->avctx, AV_LOG_DEBUG,
           "[lavc rc] requested bitrate: %d bps  expected bitrate: %d bps\n",
           s->bit_rate,
           (int)(expected_bits / ((double)all_available_bits / s->bit_rate)));
    av_log(s->avctx, AV_LOG_DEBUG,
           "[lavc rc] estimated target average qp: %.3f\n",
           (float)qscale_sum / rcc->num_entries);
    if (toobig == 0) {
        av_log(s->avctx, AV_LOG_INFO,
               "[lavc rc] Using all of requested bitrate is not "
               "necessary for this video with these parameters.\n");
    } else if (toobig == 40) {
        av_log(s->avctx, AV_LOG_ERROR,
               "[lavc rc] Error: bitrate too low for this video "
               "with these parameters.\n");
        return -1;
    } else if (fabs(expected_bits / all_available_bits - 1.0) > 0.01) {
        av_log(s->avctx, AV_LOG_ERROR,
               "[lavc rc] Error: 2pass curve failed to converge\n");
        return -1;
    }

    return 0;
}

av_cold int ff_rate_control_init(MpegEncContext *s)
{
    RateControlContext *rcc = &s->rc_context;
    int i, res;
    static const char * const const_names[] = {
        "PI",
        "E",
        "iTex",
        "pTex",
        "tex",
        "mv",
        "fCode",
        "iCount",
        "mcVar",
        "var",
        "isI",
        "isP",
        "isB",
        "avgQP",
        "qComp",
        "avgIITex",
        "avgPITex",
        "avgPPTex",
        "avgBPTex",
        "avgTex",
        NULL
    };
    static double (* const func1[])(void *, double) = {
        (void *)bits2qp,
        (void *)qp2bits,
        NULL
    };
    static const char * const func1_names[] = {
        "bits2qp",
        "qp2bits",
        NULL
    };
    emms_c();

    if (!s->avctx->rc_max_available_vbv_use && s->avctx->rc_buffer_size) {
        if (s->avctx->rc_max_rate) {
            s->avctx->rc_max_available_vbv_use = av_clipf(s->avctx->rc_max_rate/(s->avctx->rc_buffer_size*get_fps(s->avctx)), 1.0/3, 1.0);
        } else
            s->avctx->rc_max_available_vbv_use = 1.0;
    }

    res = av_expr_parse(&rcc->rc_eq_eval,
                        s->rc_eq ? s->rc_eq : "tex^qComp",
                        const_names, func1_names, func1,
                        NULL, NULL, 0, s->avctx);
    if (res < 0) {
        av_log(s->avctx, AV_LOG_ERROR, "Error parsing rc_eq \"%s\"\n", s->rc_eq);
        return res;
    }

    for (i = 0; i < 5; i++) {
        rcc->pred[i].coeff = FF_QP2LAMBDA * 7.0;
        rcc->pred[i].count = 1.0;
        rcc->pred[i].decay = 0.4;

        rcc->i_cplx_sum [i] =
        rcc->p_cplx_sum [i] =
        rcc->mv_bits_sum[i] =
        rcc->qscale_sum [i] =
        rcc->frame_count[i] = 1; // 1 is better because of 1/0 and such

        rcc->last_qscale_for[i] = FF_QP2LAMBDA * 5;
    }
    rcc->buffer_index = s->avctx->rc_initial_buffer_occupancy;
    if (!rcc->buffer_index)
        rcc->buffer_index = s->avctx->rc_buffer_size * 3 / 4;

    if (s->avctx->flags & AV_CODEC_FLAG_PASS2) {
        int i;
        char *p;

        /* find number of pics */
        p = s->avctx->stats_in;
        for (i = -1; p; i++)
            p = strchr(p + 1, ';');
        i += s->max_b_frames;
        if (i <= 0 || i >= INT_MAX / sizeof(RateControlEntry))
            return -1;
        rcc->entry       = av_mallocz(i * sizeof(RateControlEntry));
        if (!rcc->entry)
            return AVERROR(ENOMEM);
        rcc->num_entries = i;

        /* init all to skipped P-frames
         * (with B-frames we might have a not encoded frame at the end FIXME) */
        for (i = 0; i < rcc->num_entries; i++) {
            RateControlEntry *rce = &rcc->entry[i];

            rce->pict_type  = rce->new_pict_type = AV_PICTURE_TYPE_P;
            rce->qscale     = rce->new_qscale    = FF_QP2LAMBDA * 2;
            rce->misc_bits  = s->mb_num + 10;
            rce->mb_var_sum = s->mb_num * 100;
        }

        /* read stats */
        p = s->avctx->stats_in;
        for (i = 0; i < rcc->num_entries - s->max_b_frames; i++) {
            RateControlEntry *rce;
            int picture_number;
            int e;
            char *next;

            next = strchr(p, ';');
            if (next) {
                (*next) = 0; // sscanf is unbelievably slow on looong strings // FIXME copy / do not write
                next++;
            }
            e = sscanf(p, " in:%d ", &picture_number);

            av_assert0(picture_number >= 0);
            av_assert0(picture_number < rcc->num_entries);
            rce = &rcc->entry[picture_number];

            e += sscanf(p, " in:%*d out:%*d type:%d q:%f itex:%d ptex:%d mv:%d misc:%d fcode:%d bcode:%d mc-var:%"SCNd64" var:%"SCNd64" icount:%d skipcount:%d hbits:%d",
                        &rce->pict_type, &rce->qscale, &rce->i_tex_bits, &rce->p_tex_bits,
                        &rce->mv_bits, &rce->misc_bits,
                        &rce->f_code, &rce->b_code,
                        &rce->mc_mb_var_sum, &rce->mb_var_sum,
                        &rce->i_count, &rce->skip_count, &rce->header_bits);
            if (e != 14) {
                av_log(s->avctx, AV_LOG_ERROR,
                       "statistics are damaged at line %d, parser out=%d\n",
                       i, e);
                return -1;
            }

            p = next;
        }

        if (init_pass2(s) < 0) {
            ff_rate_control_uninit(s);
            return -1;
        }
    }

    if (!(s->avctx->flags & AV_CODEC_FLAG_PASS2)) {
        rcc->short_term_qsum   = 0.001;
        rcc->short_term_qcount = 0.001;

        rcc->pass1_rc_eq_output_sum = 0.001;
        rcc->pass1_wanted_bits      = 0.001;

        if (s->avctx->qblur > 1.0) {
            av_log(s->avctx, AV_LOG_ERROR, "qblur too large\n");
            return -1;
        }
        /* init stuff with the user specified complexity */
        if (s->rc_initial_cplx) {
            for (i = 0; i < 60 * 30; i++) {
                double bits = s->rc_initial_cplx * (i / 10000.0 + 1.0) * s->mb_num;
                RateControlEntry rce;

                if (i % ((s->gop_size + 3) / 4) == 0)
                    rce.pict_type = AV_PICTURE_TYPE_I;
                else if (i % (s->max_b_frames + 1))
                    rce.pict_type = AV_PICTURE_TYPE_B;
                else
                    rce.pict_type = AV_PICTURE_TYPE_P;

                rce.new_pict_type = rce.pict_type;
                rce.mc_mb_var_sum = bits * s->mb_num / 100000;
                rce.mb_var_sum    = s->mb_num;

                rce.qscale    = FF_QP2LAMBDA * 2;
                rce.f_code    = 2;
                rce.b_code    = 1;
                rce.misc_bits = 1;

                if (s->pict_type == AV_PICTURE_TYPE_I) {
                    rce.i_count    = s->mb_num;
                    rce.i_tex_bits = bits;
                    rce.p_tex_bits = 0;
                    rce.mv_bits    = 0;
                } else {
                    rce.i_count    = 0; // FIXME we do know this approx
                    rce.i_tex_bits = 0;
                    rce.p_tex_bits = bits * 0.9;
                    rce.mv_bits    = bits * 0.1;
                }
                rcc->i_cplx_sum[rce.pict_type]  += rce.i_tex_bits * rce.qscale;
                rcc->p_cplx_sum[rce.pict_type]  += rce.p_tex_bits * rce.qscale;
                rcc->mv_bits_sum[rce.pict_type] += rce.mv_bits;
                rcc->frame_count[rce.pict_type]++;

                get_qscale(s, &rce, rcc->pass1_wanted_bits / rcc->pass1_rc_eq_output_sum, i);

                // FIXME misbehaves a little for variable fps
                rcc->pass1_wanted_bits += s->bit_rate / get_fps(s->avctx);
            }
        }
    }

    return 0;
}

av_cold void ff_rate_control_uninit(MpegEncContext *s)
{
    RateControlContext *rcc = &s->rc_context;
    emms_c();
<<<<<<< HEAD

    av_expr_free(rcc->rc_eq_eval);
    av_freep(&rcc->entry);
}

int ff_vbv_update(MpegEncContext *s, int frame_size)
{
    RateControlContext *rcc = &s->rc_context;
    const double fps        = get_fps(s->avctx);
    const int buffer_size   = s->avctx->rc_buffer_size;
    const double min_rate   = s->avctx->rc_min_rate / fps;
    const double max_rate   = s->avctx->rc_max_rate / fps;

    ff_dlog(s, "%d %f %d %f %f\n",
            buffer_size, rcc->buffer_index, frame_size, min_rate, max_rate);

    if (buffer_size) {
        int left;

        rcc->buffer_index -= frame_size;
        if (rcc->buffer_index < 0) {
            av_log(s->avctx, AV_LOG_ERROR, "rc buffer underflow\n");
            if (frame_size > max_rate && s->qscale == s->avctx->qmax) {
                av_log(s->avctx, AV_LOG_ERROR, "max bitrate possibly too small or try trellis with large lmax or increase qmax\n");
            }
            rcc->buffer_index = 0;
        }

        left = buffer_size - rcc->buffer_index - 1;
        rcc->buffer_index += av_clip(left, min_rate, max_rate);

        if (rcc->buffer_index > buffer_size) {
            int stuffing = ceil((rcc->buffer_index - buffer_size) / 8);

            if (stuffing < 4 && s->codec_id == AV_CODEC_ID_MPEG4)
                stuffing = 4;
            rcc->buffer_index -= 8 * stuffing;

            if (s->avctx->debug & FF_DEBUG_RC)
                av_log(s->avctx, AV_LOG_DEBUG, "stuffing %d bytes\n", stuffing);

            return stuffing;
        }
    }
    return 0;
}

/**
 * Modify the bitrate curve from pass1 for one frame.
 */
static double get_qscale(MpegEncContext *s, RateControlEntry *rce,
                         double rate_factor, int frame_num)
{
    RateControlContext *rcc = &s->rc_context;
    AVCodecContext *a       = s->avctx;
    const int pict_type     = rce->new_pict_type;
    const double mb_num     = s->mb_num;
    double q, bits;
    int i;

    double const_values[] = {
        M_PI,
        M_E,
        rce->i_tex_bits * rce->qscale,
        rce->p_tex_bits * rce->qscale,
        (rce->i_tex_bits + rce->p_tex_bits) * (double)rce->qscale,
        rce->mv_bits / mb_num,
        rce->pict_type == AV_PICTURE_TYPE_B ? (rce->f_code + rce->b_code) * 0.5 : rce->f_code,
        rce->i_count / mb_num,
        rce->mc_mb_var_sum / mb_num,
        rce->mb_var_sum / mb_num,
        rce->pict_type == AV_PICTURE_TYPE_I,
        rce->pict_type == AV_PICTURE_TYPE_P,
        rce->pict_type == AV_PICTURE_TYPE_B,
        rcc->qscale_sum[pict_type] / (double)rcc->frame_count[pict_type],
        a->qcompress,
        rcc->i_cplx_sum[AV_PICTURE_TYPE_I] / (double)rcc->frame_count[AV_PICTURE_TYPE_I],
        rcc->i_cplx_sum[AV_PICTURE_TYPE_P] / (double)rcc->frame_count[AV_PICTURE_TYPE_P],
        rcc->p_cplx_sum[AV_PICTURE_TYPE_P] / (double)rcc->frame_count[AV_PICTURE_TYPE_P],
        rcc->p_cplx_sum[AV_PICTURE_TYPE_B] / (double)rcc->frame_count[AV_PICTURE_TYPE_B],
        (rcc->i_cplx_sum[pict_type] + rcc->p_cplx_sum[pict_type]) / (double)rcc->frame_count[pict_type],
        0
    };

    bits = av_expr_eval(rcc->rc_eq_eval, const_values, rce);
    if (isnan(bits)) {
        av_log(s->avctx, AV_LOG_ERROR, "Error evaluating rc_eq \"%s\"\n", s->rc_eq);
        return -1;
    }

    rcc->pass1_rc_eq_output_sum += bits;
    bits *= rate_factor;
    if (bits < 0.0)
        bits = 0.0;
    bits += 1.0; // avoid 1/0 issues

    /* user override */
    for (i = 0; i < s->avctx->rc_override_count; i++) {
        RcOverride *rco = s->avctx->rc_override;
        if (rco[i].start_frame > frame_num)
            continue;
        if (rco[i].end_frame < frame_num)
            continue;

        if (rco[i].qscale)
            bits = qp2bits(rce, rco[i].qscale);  // FIXME move at end to really force it?
        else
            bits *= rco[i].quality_factor;
    }

    q = bits2qp(rce, bits);

    /* I/B difference */
    if (pict_type == AV_PICTURE_TYPE_I && s->avctx->i_quant_factor < 0.0)
        q = -q * s->avctx->i_quant_factor + s->avctx->i_quant_offset;
    else if (pict_type == AV_PICTURE_TYPE_B && s->avctx->b_quant_factor < 0.0)
        q = -q * s->avctx->b_quant_factor + s->avctx->b_quant_offset;
    if (q < 1)
        q = 1;

    return q;
}

static double get_diff_limited_q(MpegEncContext *s, RateControlEntry *rce, double q)
{
    RateControlContext *rcc   = &s->rc_context;
    AVCodecContext *a         = s->avctx;
    const int pict_type       = rce->new_pict_type;
    const double last_p_q     = rcc->last_qscale_for[AV_PICTURE_TYPE_P];
    const double last_non_b_q = rcc->last_qscale_for[rcc->last_non_b_pict_type];

    if (pict_type == AV_PICTURE_TYPE_I &&
        (a->i_quant_factor > 0.0 || rcc->last_non_b_pict_type == AV_PICTURE_TYPE_P))
        q = last_p_q * FFABS(a->i_quant_factor) + a->i_quant_offset;
    else if (pict_type == AV_PICTURE_TYPE_B &&
             a->b_quant_factor > 0.0)
        q = last_non_b_q * a->b_quant_factor + a->b_quant_offset;
    if (q < 1)
        q = 1;

    /* last qscale / qdiff stuff */
    if (rcc->last_non_b_pict_type == pict_type || pict_type != AV_PICTURE_TYPE_I) {
        double last_q     = rcc->last_qscale_for[pict_type];
        const int maxdiff = FF_QP2LAMBDA * a->max_qdiff;

        if (q > last_q + maxdiff)
            q = last_q + maxdiff;
        else if (q < last_q - maxdiff)
            q = last_q - maxdiff;
    }

    rcc->last_qscale_for[pict_type] = q; // Note we cannot do that after blurring

    if (pict_type != AV_PICTURE_TYPE_B)
        rcc->last_non_b_pict_type = pict_type;

    return q;
}

/**
 * Get the qmin & qmax for pict_type.
 */
static void get_qminmax(int *qmin_ret, int *qmax_ret, MpegEncContext *s, int pict_type)
{
    int qmin = s->lmin;
    int qmax = s->lmax;

    av_assert0(qmin <= qmax);

    switch (pict_type) {
    case AV_PICTURE_TYPE_B:
        qmin = (int)(qmin * FFABS(s->avctx->b_quant_factor) + s->avctx->b_quant_offset + 0.5);
        qmax = (int)(qmax * FFABS(s->avctx->b_quant_factor) + s->avctx->b_quant_offset + 0.5);
        break;
    case AV_PICTURE_TYPE_I:
        qmin = (int)(qmin * FFABS(s->avctx->i_quant_factor) + s->avctx->i_quant_offset + 0.5);
        qmax = (int)(qmax * FFABS(s->avctx->i_quant_factor) + s->avctx->i_quant_offset + 0.5);
        break;
    }

    qmin = av_clip(qmin, 1, FF_LAMBDA_MAX);
    qmax = av_clip(qmax, 1, FF_LAMBDA_MAX);

    if (qmax < qmin)
        qmax = qmin;

    *qmin_ret = qmin;
    *qmax_ret = qmax;
}

static double modify_qscale(MpegEncContext *s, RateControlEntry *rce,
                            double q, int frame_num)
{
    RateControlContext *rcc  = &s->rc_context;
    const double buffer_size = s->avctx->rc_buffer_size;
    const double fps         = get_fps(s->avctx);
    const double min_rate    = s->avctx->rc_min_rate / fps;
    const double max_rate    = s->avctx->rc_max_rate / fps;
    const int pict_type      = rce->new_pict_type;
    int qmin, qmax;

    get_qminmax(&qmin, &qmax, s, pict_type);
=======
>>>>>>> a1f6a2df

    av_expr_free(rcc->rc_eq_eval);
    av_freep(&rcc->entry);
}

int ff_vbv_update(MpegEncContext *s, int frame_size)
{
    RateControlContext *rcc = &s->rc_context;
    const double fps        = 1 / av_q2d(s->avctx->time_base);
    const int buffer_size   = s->avctx->rc_buffer_size;
    const double min_rate   = s->avctx->rc_min_rate / fps;
    const double max_rate   = s->avctx->rc_max_rate / fps;

    ff_dlog(s, "%d %f %d %f %f\n",
            buffer_size, rcc->buffer_index, frame_size, min_rate, max_rate);

    if (buffer_size) {
        int left;

        rcc->buffer_index -= frame_size;
        if (rcc->buffer_index < 0) {
            av_log(s->avctx, AV_LOG_ERROR, "rc buffer underflow\n");
            rcc->buffer_index = 0;
        }

        left = buffer_size - rcc->buffer_index - 1;
        rcc->buffer_index += av_clip(left, min_rate, max_rate);

        if (rcc->buffer_index > buffer_size) {
            int stuffing = ceil((rcc->buffer_index - buffer_size) / 8);

            if (stuffing < 4 && s->codec_id == AV_CODEC_ID_MPEG4)
                stuffing = 4;
            rcc->buffer_index -= 8 * stuffing;

            if (s->avctx->debug & FF_DEBUG_RC)
                av_log(s->avctx, AV_LOG_DEBUG, "stuffing %d bytes\n", stuffing);

            return stuffing;
        }
    }
    return 0;
}

static double predict_size(Predictor *p, double q, double var)
{
    return p->coeff * var / (q * p->count);
}

static void update_predictor(Predictor *p, double q, double var, double size)
{
    double new_coeff = size * q / (var + 1);
    if (var < 10)
        return;

    p->count *= p->decay;
    p->coeff *= p->decay;
    p->count++;
    p->coeff += new_coeff;
}

static void adaptive_quantization(MpegEncContext *s, double q)
{
    int i;
    const float lumi_masking         = s->avctx->lumi_masking / (128.0 * 128.0);
    const float dark_masking         = s->avctx->dark_masking / (128.0 * 128.0);
    const float temp_cplx_masking    = s->avctx->temporal_cplx_masking;
    const float spatial_cplx_masking = s->avctx->spatial_cplx_masking;
    const float p_masking            = s->avctx->p_masking;
    const float border_masking       = s->border_masking;
    float bits_sum                   = 0.0;
    float cplx_sum                   = 0.0;
    float *cplx_tab                  = s->cplx_tab;
    float *bits_tab                  = s->bits_tab;
    const int qmin                   = s->avctx->mb_lmin;
    const int qmax                   = s->avctx->mb_lmax;
    Picture *const pic               = &s->current_picture;
    const int mb_width               = s->mb_width;
    const int mb_height              = s->mb_height;

    for (i = 0; i < s->mb_num; i++) {
        const int mb_xy = s->mb_index2xy[i];
        float temp_cplx = sqrt(pic->mc_mb_var[mb_xy]); // FIXME merge in pow()
        float spat_cplx = sqrt(pic->mb_var[mb_xy]);
        const int lumi  = pic->mb_mean[mb_xy];
        float bits, cplx, factor;
        int mb_x = mb_xy % s->mb_stride;
        int mb_y = mb_xy / s->mb_stride;
        int mb_distance;
        float mb_factor = 0.0;
        if (spat_cplx < 4)
            spat_cplx = 4;              // FIXME fine-tune
        if (temp_cplx < 4)
            temp_cplx = 4;              // FIXME fine-tune

        if ((s->mb_type[mb_xy] & CANDIDATE_MB_TYPE_INTRA)) { // FIXME hq mode
            cplx   = spat_cplx;
            factor = 1.0 + p_masking;
        } else {
            cplx   = temp_cplx;
            factor = pow(temp_cplx, -temp_cplx_masking);
        }
        factor *= pow(spat_cplx, -spatial_cplx_masking);

        if (lumi > 127)
            factor *= (1.0 - (lumi - 128) * (lumi - 128) * lumi_masking);
        else
            factor *= (1.0 - (lumi - 128) * (lumi - 128) * dark_masking);

        if (mb_x < mb_width / 5) {
            mb_distance = mb_width / 5 - mb_x;
            mb_factor   = (float)mb_distance / (float)(mb_width / 5);
        } else if (mb_x > 4 * mb_width / 5) {
            mb_distance = mb_x - 4 * mb_width / 5;
            mb_factor   = (float)mb_distance / (float)(mb_width / 5);
        }
        if (mb_y < mb_height / 5) {
            mb_distance = mb_height / 5 - mb_y;
            mb_factor   = FFMAX(mb_factor,
                                (float)mb_distance / (float)(mb_height / 5));
        } else if (mb_y > 4 * mb_height / 5) {
            mb_distance = mb_y - 4 * mb_height / 5;
            mb_factor   = FFMAX(mb_factor,
                                (float)mb_distance / (float)(mb_height / 5));
        }

        factor *= 1.0 - border_masking * mb_factor;

        if (factor < 0.00001)
            factor = 0.00001;

        bits        = cplx * factor;
        cplx_sum   += cplx;
        bits_sum   += bits;
        cplx_tab[i] = cplx;
        bits_tab[i] = bits;
    }

    /* handle qmin/qmax clipping */
    if (s->mpv_flags & FF_MPV_FLAG_NAQ) {
        float factor = bits_sum / cplx_sum;
        for (i = 0; i < s->mb_num; i++) {
            float newq = q * cplx_tab[i] / bits_tab[i];
            newq *= factor;

            if (newq > qmax) {
                bits_sum -= bits_tab[i];
                cplx_sum -= cplx_tab[i] * q / qmax;
            } else if (newq < qmin) {
                bits_sum -= bits_tab[i];
                cplx_sum -= cplx_tab[i] * q / qmin;
            }
        }
        if (bits_sum < 0.001)
            bits_sum = 0.001;
        if (cplx_sum < 0.001)
            cplx_sum = 0.001;
    }

    for (i = 0; i < s->mb_num; i++) {
        const int mb_xy = s->mb_index2xy[i];
        float newq      = q * cplx_tab[i] / bits_tab[i];
        int intq;

        if (s->mpv_flags & FF_MPV_FLAG_NAQ) {
            newq *= bits_sum / cplx_sum;
        }

        intq = (int)(newq + 0.5);

        if (intq > qmax)
            intq = qmax;
        else if (intq < qmin)
            intq = qmin;
        s->lambda_table[mb_xy] = intq;
    }
}

void ff_get_2pass_fcode(MpegEncContext *s)
{
    RateControlContext *rcc = &s->rc_context;
    RateControlEntry *rce   = &rcc->entry[s->picture_number];

    s->f_code = rce->f_code;
    s->b_code = rce->b_code;
}

// FIXME rd or at least approx for dquant

float ff_rate_estimate_qscale(MpegEncContext *s, int dry_run)
{
    float q;
    int qmin, qmax;
    float br_compensation;
    double diff;
    double short_term_q;
    double fps;
    int picture_number = s->picture_number;
    int64_t wanted_bits;
    RateControlContext *rcc = &s->rc_context;
    AVCodecContext *a       = s->avctx;
    RateControlEntry local_rce, *rce;
    double bits;
    double rate_factor;
    int64_t var;
    const int pict_type = s->pict_type;
    Picture * const pic = &s->current_picture;
    emms_c();

    get_qminmax(&qmin, &qmax, s, pict_type);

    fps = get_fps(s->avctx);
    /* update predictors */
    if (picture_number > 2 && !dry_run) {
        const int64_t last_var =
            s->last_pict_type == AV_PICTURE_TYPE_I ? rcc->last_mb_var_sum
                                                   : rcc->last_mc_mb_var_sum;
        av_assert1(s->frame_bits >= s->stuffing_bits);
        update_predictor(&rcc->pred[s->last_pict_type],
                         rcc->last_qscale,
                         sqrt(last_var),
                         s->frame_bits - s->stuffing_bits);
    }

    if (s->avctx->flags & AV_CODEC_FLAG_PASS2) {
        av_assert0(picture_number >= 0);
        if (picture_number >= rcc->num_entries) {
            av_log(s, AV_LOG_ERROR, "Input is longer than 2-pass log file\n");
            return -1;
        }
        rce         = &rcc->entry[picture_number];
        wanted_bits = rce->expected_bits;
    } else {
        Picture *dts_pic;
        rce = &local_rce;

        /* FIXME add a dts field to AVFrame and ensure it is set and use it
         * here instead of reordering but the reordering is simpler for now
         * until H.264 B-pyramid must be handled. */
        if (s->pict_type == AV_PICTURE_TYPE_B || s->low_delay)
            dts_pic = s->current_picture_ptr;
        else
            dts_pic = s->last_picture_ptr;

        if (!dts_pic || dts_pic->f->pts == AV_NOPTS_VALUE)
            wanted_bits = (uint64_t)(s->bit_rate * (double)picture_number / fps);
        else
            wanted_bits = (uint64_t)(s->bit_rate * (double)dts_pic->f->pts / fps);
    }

    diff = s->total_bits - wanted_bits;
    br_compensation = (a->bit_rate_tolerance - diff) / a->bit_rate_tolerance;
    if (br_compensation <= 0.0)
        br_compensation = 0.001;

    var = pict_type == AV_PICTURE_TYPE_I ? pic->mb_var_sum : pic->mc_mb_var_sum;

    short_term_q = 0; /* avoid warning */
    if (s->avctx->flags & AV_CODEC_FLAG_PASS2) {
        if (pict_type != AV_PICTURE_TYPE_I)
            av_assert0(pict_type == rce->new_pict_type);

        q = rce->new_qscale / br_compensation;
        ff_dlog(s, "%f %f %f last:%d var:%"PRId64" type:%d//\n", q, rce->new_qscale,
                br_compensation, s->frame_bits, var, pict_type);
    } else {
        rce->pict_type     =
        rce->new_pict_type = pict_type;
        rce->mc_mb_var_sum = pic->mc_mb_var_sum;
        rce->mb_var_sum    = pic->mb_var_sum;
        rce->qscale        = FF_QP2LAMBDA * 2;
        rce->f_code        = s->f_code;
        rce->b_code        = s->b_code;
        rce->misc_bits     = 1;

        bits = predict_size(&rcc->pred[pict_type], rce->qscale, sqrt(var));
        if (pict_type == AV_PICTURE_TYPE_I) {
            rce->i_count    = s->mb_num;
            rce->i_tex_bits = bits;
            rce->p_tex_bits = 0;
            rce->mv_bits    = 0;
        } else {
            rce->i_count    = 0;    // FIXME we do know this approx
            rce->i_tex_bits = 0;
            rce->p_tex_bits = bits * 0.9;
            rce->mv_bits    = bits * 0.1;
        }
        rcc->i_cplx_sum[pict_type]  += rce->i_tex_bits * rce->qscale;
        rcc->p_cplx_sum[pict_type]  += rce->p_tex_bits * rce->qscale;
        rcc->mv_bits_sum[pict_type] += rce->mv_bits;
        rcc->frame_count[pict_type]++;

        rate_factor = rcc->pass1_wanted_bits /
                      rcc->pass1_rc_eq_output_sum * br_compensation;

        q = get_qscale(s, rce, rate_factor, picture_number);
        if (q < 0)
            return -1;

        av_assert0(q > 0.0);
        q = get_diff_limited_q(s, rce, q);
        av_assert0(q > 0.0);

        // FIXME type dependent blur like in 2-pass
        if (pict_type == AV_PICTURE_TYPE_P || s->intra_only) {
            rcc->short_term_qsum   *= a->qblur;
            rcc->short_term_qcount *= a->qblur;

            rcc->short_term_qsum += q;
            rcc->short_term_qcount++;
            q = short_term_q = rcc->short_term_qsum / rcc->short_term_qcount;
        }
        av_assert0(q > 0.0);

        q = modify_qscale(s, rce, q, picture_number);

        rcc->pass1_wanted_bits += s->bit_rate / fps;

        av_assert0(q > 0.0);
    }

    if (s->avctx->debug & FF_DEBUG_RC) {
        av_log(s->avctx, AV_LOG_DEBUG,
               "%c qp:%d<%2.1f<%d %d want:%d total:%d comp:%f st_q:%2.2f "
               "size:%d var:%"PRId64"/%"PRId64" br:%"PRId64" fps:%d\n",
               av_get_picture_type_char(pict_type),
               qmin, q, qmax, picture_number,
               (int)wanted_bits / 1000, (int)s->total_bits / 1000,
               br_compensation, short_term_q, s->frame_bits,
               pic->mb_var_sum, pic->mc_mb_var_sum,
               s->bit_rate / 1000, (int)fps);
    }

    if (q < qmin)
        q = qmin;
    else if (q > qmax)
        q = qmax;

    if (s->adaptive_quant)
        adaptive_quantization(s, q);
    else
        q = (int)(q + 0.5);

    if (!dry_run) {
        rcc->last_qscale        = q;
        rcc->last_mc_mb_var_sum = pic->mc_mb_var_sum;
        rcc->last_mb_var_sum    = pic->mb_var_sum;
    }
    return q;
<<<<<<< HEAD
}

// ----------------------------------------------
// 2-Pass code

static int init_pass2(MpegEncContext *s)
{
    RateControlContext *rcc = &s->rc_context;
    AVCodecContext *a       = s->avctx;
    int i, toobig;
    double fps             = get_fps(s->avctx);
    double complexity[5]   = { 0 }; // approximate bits at quant=1
    uint64_t const_bits[5] = { 0 }; // quantizer independent bits
    uint64_t all_const_bits;
    uint64_t all_available_bits = (uint64_t)(s->bit_rate *
                                             (double)rcc->num_entries / fps);
    double rate_factor          = 0;
    double step;
    const int filter_size = (int)(a->qblur * 4) | 1;
    double expected_bits = 0; // init to silence gcc warning
    double *qscale, *blurred_qscale, qscale_sum;

    /* find complexity & const_bits & decide the pict_types */
    for (i = 0; i < rcc->num_entries; i++) {
        RateControlEntry *rce = &rcc->entry[i];

        rce->new_pict_type                = rce->pict_type;
        rcc->i_cplx_sum[rce->pict_type]  += rce->i_tex_bits * rce->qscale;
        rcc->p_cplx_sum[rce->pict_type]  += rce->p_tex_bits * rce->qscale;
        rcc->mv_bits_sum[rce->pict_type] += rce->mv_bits;
        rcc->frame_count[rce->pict_type]++;

        complexity[rce->new_pict_type] += (rce->i_tex_bits + rce->p_tex_bits) *
                                          (double)rce->qscale;
        const_bits[rce->new_pict_type] += rce->mv_bits + rce->misc_bits;
    }

    all_const_bits = const_bits[AV_PICTURE_TYPE_I] +
                     const_bits[AV_PICTURE_TYPE_P] +
                     const_bits[AV_PICTURE_TYPE_B];

    if (all_available_bits < all_const_bits) {
        av_log(s->avctx, AV_LOG_ERROR, "requested bitrate is too low\n");
        return -1;
    }

    qscale         = av_malloc_array(rcc->num_entries, sizeof(double));
    blurred_qscale = av_malloc_array(rcc->num_entries, sizeof(double));
    if (!qscale || !blurred_qscale) {
        av_free(qscale);
        av_free(blurred_qscale);
        return AVERROR(ENOMEM);
    }
    toobig = 0;

    for (step = 256 * 256; step > 0.0000001; step *= 0.5) {
        expected_bits = 0;
        rate_factor  += step;

        rcc->buffer_index = s->avctx->rc_buffer_size / 2;

        /* find qscale */
        for (i = 0; i < rcc->num_entries; i++) {
            RateControlEntry *rce = &rcc->entry[i];

            qscale[i] = get_qscale(s, &rcc->entry[i], rate_factor, i);
            rcc->last_qscale_for[rce->pict_type] = qscale[i];
        }
        av_assert0(filter_size % 2 == 1);

        /* fixed I/B QP relative to P mode */
        for (i = FFMAX(0, rcc->num_entries - 300); i < rcc->num_entries; i++) {
            RateControlEntry *rce = &rcc->entry[i];

            qscale[i] = get_diff_limited_q(s, rce, qscale[i]);
        }

        for (i = rcc->num_entries - 1; i >= 0; i--) {
            RateControlEntry *rce = &rcc->entry[i];

            qscale[i] = get_diff_limited_q(s, rce, qscale[i]);
        }

        /* smooth curve */
        for (i = 0; i < rcc->num_entries; i++) {
            RateControlEntry *rce = &rcc->entry[i];
            const int pict_type   = rce->new_pict_type;
            int j;
            double q = 0.0, sum = 0.0;

            for (j = 0; j < filter_size; j++) {
                int index    = i + j - filter_size / 2;
                double d     = index - i;
                double coeff = a->qblur == 0 ? 1.0 : exp(-d * d / (a->qblur * a->qblur));

                if (index < 0 || index >= rcc->num_entries)
                    continue;
                if (pict_type != rcc->entry[index].new_pict_type)
                    continue;
                q   += qscale[index] * coeff;
                sum += coeff;
            }
            blurred_qscale[i] = q / sum;
        }

        /* find expected bits */
        for (i = 0; i < rcc->num_entries; i++) {
            RateControlEntry *rce = &rcc->entry[i];
            double bits;

            rce->new_qscale = modify_qscale(s, rce, blurred_qscale[i], i);

            bits  = qp2bits(rce, rce->new_qscale) + rce->mv_bits + rce->misc_bits;
            bits += 8 * ff_vbv_update(s, bits);

            rce->expected_bits = expected_bits;
            expected_bits     += bits;
        }

        ff_dlog(s->avctx,
                "expected_bits: %f all_available_bits: %d rate_factor: %f\n",
                expected_bits, (int)all_available_bits, rate_factor);
        if (expected_bits > all_available_bits) {
            rate_factor -= step;
            ++toobig;
        }
    }
    av_free(qscale);
    av_free(blurred_qscale);

    /* check bitrate calculations and print info */
    qscale_sum = 0.0;
    for (i = 0; i < rcc->num_entries; i++) {
        ff_dlog(s, "[lavc rc] entry[%d].new_qscale = %.3f  qp = %.3f\n",
                i,
                rcc->entry[i].new_qscale,
                rcc->entry[i].new_qscale / FF_QP2LAMBDA);
        qscale_sum += av_clip(rcc->entry[i].new_qscale / FF_QP2LAMBDA,
                              s->avctx->qmin, s->avctx->qmax);
    }
    av_assert0(toobig <= 40);
    av_log(s->avctx, AV_LOG_DEBUG,
           "[lavc rc] requested bitrate: %"PRId64" bps  expected bitrate: %"PRId64" bps\n",
           s->bit_rate,
           (int64_t)(expected_bits / ((double)all_available_bits / s->bit_rate)));
    av_log(s->avctx, AV_LOG_DEBUG,
           "[lavc rc] estimated target average qp: %.3f\n",
           (float)qscale_sum / rcc->num_entries);
    if (toobig == 0) {
        av_log(s->avctx, AV_LOG_INFO,
               "[lavc rc] Using all of requested bitrate is not "
               "necessary for this video with these parameters.\n");
    } else if (toobig == 40) {
        av_log(s->avctx, AV_LOG_ERROR,
               "[lavc rc] Error: bitrate too low for this video "
               "with these parameters.\n");
        return -1;
    } else if (fabs(expected_bits / all_available_bits - 1.0) > 0.01) {
        av_log(s->avctx, AV_LOG_ERROR,
               "[lavc rc] Error: 2pass curve failed to converge\n");
        return -1;
    }

    return 0;
=======
>>>>>>> a1f6a2df
}<|MERGE_RESOLUTION|>--- conflicted
+++ resolved
@@ -35,15 +35,31 @@
 #include "mpegvideo.h"
 #include "libavutil/eval.h"
 
-<<<<<<< HEAD
-static int init_pass2(MpegEncContext *s);
-=======
-#undef NDEBUG // Always check asserts, the speed effect is far too small to disable them.
-#include <assert.h>
-
-#ifndef M_E
-#define M_E 2.718281828
-#endif
+void ff_write_pass1_stats(MpegEncContext *s)
+{
+    snprintf(s->avctx->stats_out, 256,
+             "in:%d out:%d type:%d q:%d itex:%d ptex:%d mv:%d misc:%d "
+             "fcode:%d bcode:%d mc-var:%"PRId64" var:%"PRId64" icount:%d skipcount:%d hbits:%d;\n",
+             s->current_picture_ptr->f->display_picture_number,
+             s->current_picture_ptr->f->coded_picture_number,
+             s->pict_type,
+             s->current_picture.f->quality,
+             s->i_tex_bits,
+             s->p_tex_bits,
+             s->mv_bits,
+             s->misc_bits,
+             s->f_code,
+             s->b_code,
+             s->current_picture.mc_mb_var_sum,
+             s->current_picture.mb_var_sum,
+             s->i_count, s->skip_count,
+             s->header_bits);
+}
+
+static double get_fps(AVCodecContext *avctx)
+{
+    return 1.0 / av_q2d(avctx->time_base) / FFMAX(avctx->ticks_per_frame, 1);
+}
 
 static inline double qp2bits(RateControlEntry *rce, double qp)
 {
@@ -105,7 +121,7 @@
     int qmin = s->lmin;
     int qmax = s->lmax;
 
-    assert(qmin <= qmax);
+    av_assert0(qmin <= qmax);
 
     switch (pict_type) {
     case AV_PICTURE_TYPE_B:
@@ -133,7 +149,7 @@
 {
     RateControlContext *rcc  = &s->rc_context;
     const double buffer_size = s->avctx->rc_buffer_size;
-    const double fps         = 1 / av_q2d(s->avctx->time_base);
+    const double fps         = get_fps(s->avctx);
     const double min_rate    = s->avctx->rc_min_rate / fps;
     const double max_rate    = s->avctx->rc_max_rate / fps;
     const int pict_type      = rce->new_pict_type;
@@ -219,7 +235,6 @@
 /**
  * Modify the bitrate curve from pass1 for one frame.
  */
->>>>>>> a1f6a2df
 static double get_qscale(MpegEncContext *s, RateControlEntry *rce,
                          double rate_factor, int frame_num)
 {
@@ -298,7 +313,7 @@
     RateControlContext *rcc = &s->rc_context;
     AVCodecContext *a       = s->avctx;
     int i, toobig;
-    double fps             = 1 / av_q2d(s->avctx->time_base);
+    double fps             = get_fps(s->avctx);
     double complexity[5]   = { 0 }; // approximate bits at quant=1
     uint64_t const_bits[5] = { 0 }; // quantizer independent bits
     uint64_t all_const_bits;
@@ -307,7 +322,7 @@
     double rate_factor          = 0;
     double step;
     const int filter_size = (int)(a->qblur * 4) | 1;
-    double expected_bits;
+    double expected_bits = 0; // init to silence gcc warning
     double *qscale, *blurred_qscale, qscale_sum;
 
     /* find complexity & const_bits & decide the pict_types */
@@ -334,8 +349,8 @@
         return -1;
     }
 
-    qscale         = av_malloc(sizeof(double) * rcc->num_entries);
-    blurred_qscale = av_malloc(sizeof(double) * rcc->num_entries);
+    qscale         = av_malloc_array(rcc->num_entries, sizeof(double));
+    blurred_qscale = av_malloc_array(rcc->num_entries, sizeof(double));
     if (!qscale || !blurred_qscale) {
         av_free(qscale);
         av_free(blurred_qscale);
@@ -356,9 +371,15 @@
             qscale[i] = get_qscale(s, &rcc->entry[i], rate_factor, i);
             rcc->last_qscale_for[rce->pict_type] = qscale[i];
         }
-        assert(filter_size % 2 == 1);
+        av_assert0(filter_size % 2 == 1);
 
         /* fixed I/B QP relative to P mode */
+        for (i = FFMAX(0, rcc->num_entries - 300); i < rcc->num_entries; i++) {
+            RateControlEntry *rce = &rcc->entry[i];
+
+            qscale[i] = get_diff_limited_q(s, rce, qscale[i]);
+        }
+
         for (i = rcc->num_entries - 1; i >= 0; i--) {
             RateControlEntry *rce = &rcc->entry[i];
 
@@ -401,38 +422,6 @@
             expected_bits     += bits;
         }
 
-<<<<<<< HEAD
-void ff_write_pass1_stats(MpegEncContext *s)
-{
-    snprintf(s->avctx->stats_out, 256,
-             "in:%d out:%d type:%d q:%d itex:%d ptex:%d mv:%d misc:%d "
-             "fcode:%d bcode:%d mc-var:%"PRId64" var:%"PRId64" icount:%d skipcount:%d hbits:%d;\n",
-             s->current_picture_ptr->f->display_picture_number,
-             s->current_picture_ptr->f->coded_picture_number,
-             s->pict_type,
-             s->current_picture.f->quality,
-             s->i_tex_bits,
-             s->p_tex_bits,
-             s->mv_bits,
-             s->misc_bits,
-             s->f_code,
-             s->b_code,
-             s->current_picture.mc_mb_var_sum,
-             s->current_picture.mb_var_sum,
-             s->i_count, s->skip_count,
-             s->header_bits);
-}
-
-static double get_fps(AVCodecContext *avctx)
-{
-    return 1.0 / av_q2d(avctx->time_base) / FFMAX(avctx->ticks_per_frame, 1);
-}
-
-static inline double qp2bits(RateControlEntry *rce, double qp)
-{
-    if (qp <= 0.0) {
-        av_log(NULL, AV_LOG_ERROR, "qp<=0.0\n");
-=======
         ff_dlog(s->avctx,
                 "expected_bits: %f all_available_bits: %d rate_factor: %f\n",
                 expected_bits, (int)all_available_bits, rate_factor);
@@ -440,7 +429,6 @@
             rate_factor -= step;
             ++toobig;
         }
->>>>>>> a1f6a2df
     }
     av_free(qscale);
     av_free(blurred_qscale);
@@ -455,11 +443,11 @@
         qscale_sum += av_clip(rcc->entry[i].new_qscale / FF_QP2LAMBDA,
                               s->avctx->qmin, s->avctx->qmax);
     }
-    assert(toobig <= 40);
+    av_assert0(toobig <= 40);
     av_log(s->avctx, AV_LOG_DEBUG,
-           "[lavc rc] requested bitrate: %d bps  expected bitrate: %d bps\n",
+           "[lavc rc] requested bitrate: %"PRId64" bps  expected bitrate: %"PRId64" bps\n",
            s->bit_rate,
-           (int)(expected_bits / ((double)all_available_bits / s->bit_rate)));
+           (int64_t)(expected_bits / ((double)all_available_bits / s->bit_rate)));
     av_log(s->avctx, AV_LOG_DEBUG,
            "[lavc rc] estimated target average qp: %.3f\n",
            (float)qscale_sum / rcc->num_entries);
@@ -685,7 +673,6 @@
 {
     RateControlContext *rcc = &s->rc_context;
     emms_c();
-<<<<<<< HEAD
 
     av_expr_free(rcc->rc_eq_eval);
     av_freep(&rcc->entry);
@@ -711,207 +698,6 @@
             if (frame_size > max_rate && s->qscale == s->avctx->qmax) {
                 av_log(s->avctx, AV_LOG_ERROR, "max bitrate possibly too small or try trellis with large lmax or increase qmax\n");
             }
-            rcc->buffer_index = 0;
-        }
-
-        left = buffer_size - rcc->buffer_index - 1;
-        rcc->buffer_index += av_clip(left, min_rate, max_rate);
-
-        if (rcc->buffer_index > buffer_size) {
-            int stuffing = ceil((rcc->buffer_index - buffer_size) / 8);
-
-            if (stuffing < 4 && s->codec_id == AV_CODEC_ID_MPEG4)
-                stuffing = 4;
-            rcc->buffer_index -= 8 * stuffing;
-
-            if (s->avctx->debug & FF_DEBUG_RC)
-                av_log(s->avctx, AV_LOG_DEBUG, "stuffing %d bytes\n", stuffing);
-
-            return stuffing;
-        }
-    }
-    return 0;
-}
-
-/**
- * Modify the bitrate curve from pass1 for one frame.
- */
-static double get_qscale(MpegEncContext *s, RateControlEntry *rce,
-                         double rate_factor, int frame_num)
-{
-    RateControlContext *rcc = &s->rc_context;
-    AVCodecContext *a       = s->avctx;
-    const int pict_type     = rce->new_pict_type;
-    const double mb_num     = s->mb_num;
-    double q, bits;
-    int i;
-
-    double const_values[] = {
-        M_PI,
-        M_E,
-        rce->i_tex_bits * rce->qscale,
-        rce->p_tex_bits * rce->qscale,
-        (rce->i_tex_bits + rce->p_tex_bits) * (double)rce->qscale,
-        rce->mv_bits / mb_num,
-        rce->pict_type == AV_PICTURE_TYPE_B ? (rce->f_code + rce->b_code) * 0.5 : rce->f_code,
-        rce->i_count / mb_num,
-        rce->mc_mb_var_sum / mb_num,
-        rce->mb_var_sum / mb_num,
-        rce->pict_type == AV_PICTURE_TYPE_I,
-        rce->pict_type == AV_PICTURE_TYPE_P,
-        rce->pict_type == AV_PICTURE_TYPE_B,
-        rcc->qscale_sum[pict_type] / (double)rcc->frame_count[pict_type],
-        a->qcompress,
-        rcc->i_cplx_sum[AV_PICTURE_TYPE_I] / (double)rcc->frame_count[AV_PICTURE_TYPE_I],
-        rcc->i_cplx_sum[AV_PICTURE_TYPE_P] / (double)rcc->frame_count[AV_PICTURE_TYPE_P],
-        rcc->p_cplx_sum[AV_PICTURE_TYPE_P] / (double)rcc->frame_count[AV_PICTURE_TYPE_P],
-        rcc->p_cplx_sum[AV_PICTURE_TYPE_B] / (double)rcc->frame_count[AV_PICTURE_TYPE_B],
-        (rcc->i_cplx_sum[pict_type] + rcc->p_cplx_sum[pict_type]) / (double)rcc->frame_count[pict_type],
-        0
-    };
-
-    bits = av_expr_eval(rcc->rc_eq_eval, const_values, rce);
-    if (isnan(bits)) {
-        av_log(s->avctx, AV_LOG_ERROR, "Error evaluating rc_eq \"%s\"\n", s->rc_eq);
-        return -1;
-    }
-
-    rcc->pass1_rc_eq_output_sum += bits;
-    bits *= rate_factor;
-    if (bits < 0.0)
-        bits = 0.0;
-    bits += 1.0; // avoid 1/0 issues
-
-    /* user override */
-    for (i = 0; i < s->avctx->rc_override_count; i++) {
-        RcOverride *rco = s->avctx->rc_override;
-        if (rco[i].start_frame > frame_num)
-            continue;
-        if (rco[i].end_frame < frame_num)
-            continue;
-
-        if (rco[i].qscale)
-            bits = qp2bits(rce, rco[i].qscale);  // FIXME move at end to really force it?
-        else
-            bits *= rco[i].quality_factor;
-    }
-
-    q = bits2qp(rce, bits);
-
-    /* I/B difference */
-    if (pict_type == AV_PICTURE_TYPE_I && s->avctx->i_quant_factor < 0.0)
-        q = -q * s->avctx->i_quant_factor + s->avctx->i_quant_offset;
-    else if (pict_type == AV_PICTURE_TYPE_B && s->avctx->b_quant_factor < 0.0)
-        q = -q * s->avctx->b_quant_factor + s->avctx->b_quant_offset;
-    if (q < 1)
-        q = 1;
-
-    return q;
-}
-
-static double get_diff_limited_q(MpegEncContext *s, RateControlEntry *rce, double q)
-{
-    RateControlContext *rcc   = &s->rc_context;
-    AVCodecContext *a         = s->avctx;
-    const int pict_type       = rce->new_pict_type;
-    const double last_p_q     = rcc->last_qscale_for[AV_PICTURE_TYPE_P];
-    const double last_non_b_q = rcc->last_qscale_for[rcc->last_non_b_pict_type];
-
-    if (pict_type == AV_PICTURE_TYPE_I &&
-        (a->i_quant_factor > 0.0 || rcc->last_non_b_pict_type == AV_PICTURE_TYPE_P))
-        q = last_p_q * FFABS(a->i_quant_factor) + a->i_quant_offset;
-    else if (pict_type == AV_PICTURE_TYPE_B &&
-             a->b_quant_factor > 0.0)
-        q = last_non_b_q * a->b_quant_factor + a->b_quant_offset;
-    if (q < 1)
-        q = 1;
-
-    /* last qscale / qdiff stuff */
-    if (rcc->last_non_b_pict_type == pict_type || pict_type != AV_PICTURE_TYPE_I) {
-        double last_q     = rcc->last_qscale_for[pict_type];
-        const int maxdiff = FF_QP2LAMBDA * a->max_qdiff;
-
-        if (q > last_q + maxdiff)
-            q = last_q + maxdiff;
-        else if (q < last_q - maxdiff)
-            q = last_q - maxdiff;
-    }
-
-    rcc->last_qscale_for[pict_type] = q; // Note we cannot do that after blurring
-
-    if (pict_type != AV_PICTURE_TYPE_B)
-        rcc->last_non_b_pict_type = pict_type;
-
-    return q;
-}
-
-/**
- * Get the qmin & qmax for pict_type.
- */
-static void get_qminmax(int *qmin_ret, int *qmax_ret, MpegEncContext *s, int pict_type)
-{
-    int qmin = s->lmin;
-    int qmax = s->lmax;
-
-    av_assert0(qmin <= qmax);
-
-    switch (pict_type) {
-    case AV_PICTURE_TYPE_B:
-        qmin = (int)(qmin * FFABS(s->avctx->b_quant_factor) + s->avctx->b_quant_offset + 0.5);
-        qmax = (int)(qmax * FFABS(s->avctx->b_quant_factor) + s->avctx->b_quant_offset + 0.5);
-        break;
-    case AV_PICTURE_TYPE_I:
-        qmin = (int)(qmin * FFABS(s->avctx->i_quant_factor) + s->avctx->i_quant_offset + 0.5);
-        qmax = (int)(qmax * FFABS(s->avctx->i_quant_factor) + s->avctx->i_quant_offset + 0.5);
-        break;
-    }
-
-    qmin = av_clip(qmin, 1, FF_LAMBDA_MAX);
-    qmax = av_clip(qmax, 1, FF_LAMBDA_MAX);
-
-    if (qmax < qmin)
-        qmax = qmin;
-
-    *qmin_ret = qmin;
-    *qmax_ret = qmax;
-}
-
-static double modify_qscale(MpegEncContext *s, RateControlEntry *rce,
-                            double q, int frame_num)
-{
-    RateControlContext *rcc  = &s->rc_context;
-    const double buffer_size = s->avctx->rc_buffer_size;
-    const double fps         = get_fps(s->avctx);
-    const double min_rate    = s->avctx->rc_min_rate / fps;
-    const double max_rate    = s->avctx->rc_max_rate / fps;
-    const int pict_type      = rce->new_pict_type;
-    int qmin, qmax;
-
-    get_qminmax(&qmin, &qmax, s, pict_type);
-=======
->>>>>>> a1f6a2df
-
-    av_expr_free(rcc->rc_eq_eval);
-    av_freep(&rcc->entry);
-}
-
-int ff_vbv_update(MpegEncContext *s, int frame_size)
-{
-    RateControlContext *rcc = &s->rc_context;
-    const double fps        = 1 / av_q2d(s->avctx->time_base);
-    const int buffer_size   = s->avctx->rc_buffer_size;
-    const double min_rate   = s->avctx->rc_min_rate / fps;
-    const double max_rate   = s->avctx->rc_max_rate / fps;
-
-    ff_dlog(s, "%d %f %d %f %f\n",
-            buffer_size, rcc->buffer_index, frame_size, min_rate, max_rate);
-
-    if (buffer_size) {
-        int left;
-
-        rcc->buffer_index -= frame_size;
-        if (rcc->buffer_index < 0) {
-            av_log(s->avctx, AV_LOG_ERROR, "rc buffer underflow\n");
             rcc->buffer_index = 0;
         }
 
@@ -1239,171 +1025,4 @@
         rcc->last_mb_var_sum    = pic->mb_var_sum;
     }
     return q;
-<<<<<<< HEAD
-}
-
-// ----------------------------------------------
-// 2-Pass code
-
-static int init_pass2(MpegEncContext *s)
-{
-    RateControlContext *rcc = &s->rc_context;
-    AVCodecContext *a       = s->avctx;
-    int i, toobig;
-    double fps             = get_fps(s->avctx);
-    double complexity[5]   = { 0 }; // approximate bits at quant=1
-    uint64_t const_bits[5] = { 0 }; // quantizer independent bits
-    uint64_t all_const_bits;
-    uint64_t all_available_bits = (uint64_t)(s->bit_rate *
-                                             (double)rcc->num_entries / fps);
-    double rate_factor          = 0;
-    double step;
-    const int filter_size = (int)(a->qblur * 4) | 1;
-    double expected_bits = 0; // init to silence gcc warning
-    double *qscale, *blurred_qscale, qscale_sum;
-
-    /* find complexity & const_bits & decide the pict_types */
-    for (i = 0; i < rcc->num_entries; i++) {
-        RateControlEntry *rce = &rcc->entry[i];
-
-        rce->new_pict_type                = rce->pict_type;
-        rcc->i_cplx_sum[rce->pict_type]  += rce->i_tex_bits * rce->qscale;
-        rcc->p_cplx_sum[rce->pict_type]  += rce->p_tex_bits * rce->qscale;
-        rcc->mv_bits_sum[rce->pict_type] += rce->mv_bits;
-        rcc->frame_count[rce->pict_type]++;
-
-        complexity[rce->new_pict_type] += (rce->i_tex_bits + rce->p_tex_bits) *
-                                          (double)rce->qscale;
-        const_bits[rce->new_pict_type] += rce->mv_bits + rce->misc_bits;
-    }
-
-    all_const_bits = const_bits[AV_PICTURE_TYPE_I] +
-                     const_bits[AV_PICTURE_TYPE_P] +
-                     const_bits[AV_PICTURE_TYPE_B];
-
-    if (all_available_bits < all_const_bits) {
-        av_log(s->avctx, AV_LOG_ERROR, "requested bitrate is too low\n");
-        return -1;
-    }
-
-    qscale         = av_malloc_array(rcc->num_entries, sizeof(double));
-    blurred_qscale = av_malloc_array(rcc->num_entries, sizeof(double));
-    if (!qscale || !blurred_qscale) {
-        av_free(qscale);
-        av_free(blurred_qscale);
-        return AVERROR(ENOMEM);
-    }
-    toobig = 0;
-
-    for (step = 256 * 256; step > 0.0000001; step *= 0.5) {
-        expected_bits = 0;
-        rate_factor  += step;
-
-        rcc->buffer_index = s->avctx->rc_buffer_size / 2;
-
-        /* find qscale */
-        for (i = 0; i < rcc->num_entries; i++) {
-            RateControlEntry *rce = &rcc->entry[i];
-
-            qscale[i] = get_qscale(s, &rcc->entry[i], rate_factor, i);
-            rcc->last_qscale_for[rce->pict_type] = qscale[i];
-        }
-        av_assert0(filter_size % 2 == 1);
-
-        /* fixed I/B QP relative to P mode */
-        for (i = FFMAX(0, rcc->num_entries - 300); i < rcc->num_entries; i++) {
-            RateControlEntry *rce = &rcc->entry[i];
-
-            qscale[i] = get_diff_limited_q(s, rce, qscale[i]);
-        }
-
-        for (i = rcc->num_entries - 1; i >= 0; i--) {
-            RateControlEntry *rce = &rcc->entry[i];
-
-            qscale[i] = get_diff_limited_q(s, rce, qscale[i]);
-        }
-
-        /* smooth curve */
-        for (i = 0; i < rcc->num_entries; i++) {
-            RateControlEntry *rce = &rcc->entry[i];
-            const int pict_type   = rce->new_pict_type;
-            int j;
-            double q = 0.0, sum = 0.0;
-
-            for (j = 0; j < filter_size; j++) {
-                int index    = i + j - filter_size / 2;
-                double d     = index - i;
-                double coeff = a->qblur == 0 ? 1.0 : exp(-d * d / (a->qblur * a->qblur));
-
-                if (index < 0 || index >= rcc->num_entries)
-                    continue;
-                if (pict_type != rcc->entry[index].new_pict_type)
-                    continue;
-                q   += qscale[index] * coeff;
-                sum += coeff;
-            }
-            blurred_qscale[i] = q / sum;
-        }
-
-        /* find expected bits */
-        for (i = 0; i < rcc->num_entries; i++) {
-            RateControlEntry *rce = &rcc->entry[i];
-            double bits;
-
-            rce->new_qscale = modify_qscale(s, rce, blurred_qscale[i], i);
-
-            bits  = qp2bits(rce, rce->new_qscale) + rce->mv_bits + rce->misc_bits;
-            bits += 8 * ff_vbv_update(s, bits);
-
-            rce->expected_bits = expected_bits;
-            expected_bits     += bits;
-        }
-
-        ff_dlog(s->avctx,
-                "expected_bits: %f all_available_bits: %d rate_factor: %f\n",
-                expected_bits, (int)all_available_bits, rate_factor);
-        if (expected_bits > all_available_bits) {
-            rate_factor -= step;
-            ++toobig;
-        }
-    }
-    av_free(qscale);
-    av_free(blurred_qscale);
-
-    /* check bitrate calculations and print info */
-    qscale_sum = 0.0;
-    for (i = 0; i < rcc->num_entries; i++) {
-        ff_dlog(s, "[lavc rc] entry[%d].new_qscale = %.3f  qp = %.3f\n",
-                i,
-                rcc->entry[i].new_qscale,
-                rcc->entry[i].new_qscale / FF_QP2LAMBDA);
-        qscale_sum += av_clip(rcc->entry[i].new_qscale / FF_QP2LAMBDA,
-                              s->avctx->qmin, s->avctx->qmax);
-    }
-    av_assert0(toobig <= 40);
-    av_log(s->avctx, AV_LOG_DEBUG,
-           "[lavc rc] requested bitrate: %"PRId64" bps  expected bitrate: %"PRId64" bps\n",
-           s->bit_rate,
-           (int64_t)(expected_bits / ((double)all_available_bits / s->bit_rate)));
-    av_log(s->avctx, AV_LOG_DEBUG,
-           "[lavc rc] estimated target average qp: %.3f\n",
-           (float)qscale_sum / rcc->num_entries);
-    if (toobig == 0) {
-        av_log(s->avctx, AV_LOG_INFO,
-               "[lavc rc] Using all of requested bitrate is not "
-               "necessary for this video with these parameters.\n");
-    } else if (toobig == 40) {
-        av_log(s->avctx, AV_LOG_ERROR,
-               "[lavc rc] Error: bitrate too low for this video "
-               "with these parameters.\n");
-        return -1;
-    } else if (fabs(expected_bits / all_available_bits - 1.0) > 0.01) {
-        av_log(s->avctx, AV_LOG_ERROR,
-               "[lavc rc] Error: 2pass curve failed to converge\n");
-        return -1;
-    }
-
-    return 0;
-=======
->>>>>>> a1f6a2df
 }