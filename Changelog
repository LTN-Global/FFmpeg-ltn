Entries are sorted chronologically from oldest to youngest within each release,
releases are sorted from youngest to oldest.

version next:

- openal input device added
- boxblur filter added
- BWF muxer
- Flash Screen Video 2 decoder
- lavfi input device added
- added avconv, which is almost the same for now, except
for a few incompatible changes in the options, which will hopefully make them
easier to use. The changes are:
    * -newvideo/-newaudio/-newsubtitle are gone, because they were redundant and
      worked in a nonstandard way. -map is sufficient to add streams to output
      files.
    * -map now has slightly different and more powerful syntax.
        + it's possible to specify stream type. E.g. -map 0:a:2 means 'third
          audio stream'.
        + omitting the stream index now maps all the streams of the given
          type, not just the first. E.g. -map 0:s maps all the subtitle streams.
        + colons (':') are used to separate file index/stream type/stream
          index. Comma (',') is used to separate the sync stream. This is done
          for consistency with other options.
        + since -map can now match multiple streams, negative mappings were
          introduced. Negative mappings disable some streams from an already
          defined map. E.g. '-map 0 -map -0:a:1' means 'map everything except
          for the second audio stream'.
    * -vcodec/-acodec/-scodec are replaced by -c (or -codec), which
      allows to precisely specify target stream(s) consistently with other
      options. E.g. '-c:v libx264' sets the codec for all video streams,
      '-c:a:0 libvorbis' sets the codec for the first audio stream and '-c
      copy' copies all the streams.
    * It is now possible to precisely specify which stream should an AVOption
      apply to. See the manual for detailed explanation.
    * -map_chapters now takes only an input file index and applies to the next
      output file. This is consistent with how all the other options work.
    * -map_metadata now takes only an input metadata specifier and applies to
      the next output file. Output metadata specifier is now part of the option
      name, similarly to the AVOptions/map/codec feature above.
    * Presets in avconv are disabled, because only libx264 used them and
      presets for libx264 can now be specified using a private option
      '-preset <presetname>'.
    * -intra option was removed, it's equivalent to -g 0.
- XMV demuxer
<<<<<<< HEAD
- LOAS demuxer
- ashowinfo filter added
=======
- Windows Media Image decoder
>>>>>>> bc8c5051


version 0.8:


- many many things we forgot because we rather write code than changelogs
- WebM support in Matroska de/muxer
- low overhead Ogg muxing
- MMS-TCP support
- VP8 de/encoding via libvpx
- Demuxer for On2's IVF format
- Pictor/PC Paint decoder
- HE-AAC v2 decoder
- libfaad2 wrapper removed
- DTS-ES extension (XCh) decoding support
- native VP8 decoder
- RTSP tunneling over HTTP
- RTP depacketization of SVQ3
- -strict inofficial replaced by -strict unofficial
- ffplay -exitonkeydown and -exitonmousedown options added
- native GSM / GSM MS decoder
- RTP depacketization of QDM2
- ANSI/ASCII art playback system
- Lego Mindstorms RSO de/muxer
- libavcore added (and subsequently removed)
- SubRip subtitle file muxer and demuxer
- Chinese AVS encoding via libxavs
- ffprobe -show_packets option added
- RTP packetization of Theora and Vorbis
- RTP depacketization of MP4A-LATM
- RTP packetization and depacketization of VP8
- hflip filter
- Apple HTTP Live Streaming demuxer
- a64 codec
- MMS-HTTP support
- G.722 ADPCM audio encoder/decoder
- R10k video decoder
- ocv_smooth filter
- frei0r wrapper filter
- change crop filter syntax to width:height:x:y
- make the crop filter accept parametric expressions
- make ffprobe accept AVFormatContext options
- yadif filter
- blackframe filter
- Demuxer for Leitch/Harris' VR native stream format (LXF)
- RTP depacketization of the X-QT QuickTime format
- SAP (Session Announcement Protocol, RFC 2974) muxer and demuxer
- cropdetect filter
- ffmpeg -crop* options removed
- transpose filter added
- ffmpeg -force_key_frames option added
- demuxer for receiving raw rtp:// URLs without an SDP description
- single stream LATM/LOAS decoder
- setpts filter added
- Win64 support for optimized x86 assembly functions
- MJPEG/AVI1 to JPEG/JFIF bitstream filter
- ASS subtitle encoder and decoder
- IEC 61937 encapsulation for E-AC-3, TrueHD, DTS-HD (for HDMI passthrough)
- overlay filter added
- rename aspect filter to setdar, and pixelaspect to setsar
- IEC 61937 demuxer
- Mobotix .mxg demuxer
- frei0r source added
- hqdn3d filter added
- RTP depacketization of QCELP
- FLAC parser added
- gradfun filter added
- AMR-WB decoder
- replace the ocv_smooth filter with a more generic ocv filter
- Windows Televison (WTV) demuxer
- FFmpeg metadata format muxer and demuxer
- SubRip (srt) subtitle encoder and decoder
- floating-point AC-3 encoder added
- Lagarith decoder
- ffmpeg -copytb option added
- IVF muxer added
- Wing Commander IV movies decoder added
- movie source added
- Bink version 'b' audio and video decoder
- Bitmap Brothers JV playback system
- Apple HTTP Live Streaming protocol handler
- sndio support for playback and record
- Linux framebuffer input device added
- Chronomaster DFA decoder
- DPX image encoder
- MicroDVD subtitle file muxer and demuxer
- Playstation Portable PMP format demuxer
- fieldorder video filter added
- AAC encoding via libvo-aacenc
- AMR-WB encoding via libvo-amrwbenc
- xWMA demuxer
- Mobotix MxPEG decoder
- VP8 frame-multithreading
- NEON optimizations for VP8
- Lots of deprecated API cruft removed
- fft and imdct optimizations for AVX (Sandy Bridge) processors
- showinfo filter added
- SMPTE 302M AES3 audio decoder
- Apple Core Audio Format muxer
- 9bit and 10bit per sample support in the H.264 decoder
- 9bit and 10bit FFV1 encoding / decoding
- split filter added
- select filter added
- sdl output device added
- libmpcodecs video filter support (3 times as many filters than before)
- mpeg2 aspect ratio dection fixed
- libxvid aspect pickiness fixed
- Frame multithreaded decoding
- E-AC-3 audio encoder
- ac3enc: add channel coupling support
- floating-point sample format support to the ac3, eac3, dca, aac, and vorbis decoders.
- H264/MPEG frame-level multi-threading
- All av_metadata_* functions renamed to av_dict_* and moved to libavutil
- 4:4:4 H.264 decoding support
- 10-bit H.264 optimizations for x86
- lut, lutrgb, and lutyuv filters added
- buffersink libavfilter sink added
- Bump libswscale for recently reported ABI break


version 0.7:

- all the changes for 0.8, but keeping API/ABI compatibility with the 0.6 release


version 0.6:

- PB-frame decoding for H.263
- deprecated vhook subsystem removed
- deprecated old scaler removed
- VQF demuxer
- Alpha channel scaler
- PCX encoder
- RTP packetization of H.263
- RTP packetization of AMR
- RTP depacketization of Vorbis
- CorePNG decoding support
- Cook multichannel decoding support
- introduced avlanguage helpers in libavformat
- 8088flex TMV demuxer and decoder
- per-stream language-tags extraction in asfdec
- V210 decoder and encoder
- remaining GPL parts in AC-3 decoder converted to LGPL
- QCP demuxer
- SoX native format muxer and demuxer
- AMR-NB decoding/encoding, AMR-WB decoding via OpenCORE libraries
- DPX image decoder
- Electronic Arts Madcow decoder
- DivX (XSUB) subtitle encoder
- nonfree libamr support for AMR-NB/WB decoding/encoding removed
- experimental AAC encoder
- RTP depacketization of ASF and RTSP from WMS servers
- RTMP support in libavformat
- noX handling for OPT_BOOL X options
- Wave64 demuxer
- IEC-61937 compatible Muxer
- TwinVQ decoder
- Bluray (PGS) subtitle decoder
- LPCM support in MPEG-TS (HDMV RID as found on Blu-ray disks)
- WMA Pro decoder
- Core Audio Format demuxer
- Atrac1 decoder
- MD STUDIO audio demuxer
- RF64 support in WAV demuxer
- MPEG-4 Audio Lossless Coding (ALS) decoder
- -formats option split into -formats, -codecs, -bsfs, and -protocols
- IV8 demuxer
- CDG demuxer and decoder
- R210 decoder
- Auravision Aura 1 and 2 decoders
- Deluxe Paint Animation playback system
- SIPR decoder
- Adobe Filmstrip muxer and demuxer
- RTP depacketization of H.263
- Bink demuxer and audio/video decoders
- enable symbol versioning by default for linkers that support it
- IFF PBM/ILBM bitmap decoder
- concat protocol
- Indeo 5 decoder
- RTP depacketization of AMR
- WMA Voice decoder
- ffprobe tool
- AMR-NB decoder
- RTSP muxer
- HE-AAC v1 decoder
- Kega Game Video (KGV1) decoder
- VorbisComment writing for FLAC, Ogg FLAC and Ogg Speex files
- RTP depacketization of Theora
- HTTP Digest authentication
- RTMP/RTMPT/RTMPS/RTMPE/RTMPTE protocol support via librtmp
- Psygnosis YOP demuxer and video decoder
- spectral extension support in the E-AC-3 decoder
- unsharp video filter
- RTP hinting in the mov/3gp/mp4 muxer
- Dirac in Ogg demuxing
- seek to keyframes in Ogg
- 4:2:2 and 4:4:4 Theora decoding
- 35% faster VP3/Theora decoding
- faster AAC decoding
- faster H.264 decoding
- RealAudio 1.0 (14.4K) encoder


version 0.5:

- DV50 AKA DVCPRO50 encoder, decoder, muxer and demuxer
- TechSmith Camtasia (TSCC) video decoder
- IBM Ultimotion (ULTI) video decoder
- Sierra Online audio file demuxer and decoder
- Apple QuickDraw (qdrw) video decoder
- Creative ADPCM audio decoder (16 bits as well as 8 bits schemes)
- Electronic Arts Multimedia (WVE/UV2/etc.) file demuxer
- Miro VideoXL (VIXL) video decoder
- H.261 video encoder
- QPEG video decoder
- Nullsoft Video (NSV) file demuxer
- Shorten audio decoder
- LOCO video decoder
- Apple Lossless Audio Codec (ALAC) decoder
- Winnov WNV1 video decoder
- Autodesk Animator Studio Codec (AASC) decoder
- Indeo 2 video decoder
- Fraps FPS1 video decoder
- Snow video encoder/decoder
- Sonic audio encoder/decoder
- Vorbis audio decoder
- Macromedia ADPCM decoder
- Duck TrueMotion 2 video decoder
- support for decoding FLX and DTA extensions in FLIC files
- H.264 custom quantization matrices support
- ffserver fixed, it should now be usable again
- QDM2 audio decoder
- Real Cooker audio decoder
- TrueSpeech audio decoder
- WMA2 audio decoder fixed, now all files should play correctly
- RealAudio 14.4 and 28.8 decoders fixed
- JPEG-LS decoder
- build system improvements
- tabs and trailing whitespace removed from the codebase
- CamStudio video decoder
- AIFF/AIFF-C audio format, encoding and decoding
- ADTS AAC file reading and writing
- Creative VOC file reading and writing
- American Laser Games multimedia (*.mm) playback system
- Zip Motion Blocks Video decoder
- improved Theora/VP3 decoder
- True Audio (TTA) decoder
- AVS demuxer and video decoder
- JPEG-LS encoder
- Smacker demuxer and decoder
- NuppelVideo/MythTV demuxer and RTjpeg decoder
- KMVC decoder
- MPEG-2 intra VLC support
- MPEG-2 4:2:2 encoder
- Flash Screen Video decoder
- GXF demuxer
- Chinese AVS decoder
- GXF muxer
- MXF demuxer
- VC-1/WMV3/WMV9 video decoder
- MacIntel support
- AVISynth support
- VMware video decoder
- VP5 video decoder
- VP6 video decoder
- WavPack lossless audio decoder
- Targa (.TGA) picture decoder
- Vorbis audio encoder
- Delphine Software .cin demuxer/audio and video decoder
- Tiertex .seq demuxer/video decoder
- MTV demuxer
- TIFF picture encoder and decoder
- GIF picture decoder
- Intel Music Coder decoder
- Zip Motion Blocks Video encoder
- Musepack decoder
- Flash Screen Video encoder
- Theora encoding via libtheora
- BMP encoder
- WMA encoder
- GSM-MS encoder and decoder
- DCA decoder
- DXA demuxer and decoder
- DNxHD decoder
- Gamecube movie (.THP) playback system
- Blackfin optimizations
- Interplay C93 demuxer and video decoder
- Bethsoft VID demuxer and video decoder
- CRYO APC demuxer
- Atrac3 decoder
- V.Flash PTX decoder
- RoQ muxer, RoQ audio encoder
- Renderware TXD demuxer and decoder
- extern C declarations for C++ removed from headers
- sws_flags command line option
- codebook generator
- RoQ video encoder
- QTRLE encoder
- OS/2 support removed and restored again
- AC-3 decoder
- NUT muxer
- additional SPARC (VIS) optimizations
- Matroska muxer
- slice-based parallel H.264 decoding
- Monkey's Audio demuxer and decoder
- AMV audio and video decoder
- DNxHD encoder
- H.264 PAFF decoding
- Nellymoser ASAO decoder
- Beam Software SIFF demuxer and decoder
- libvorbis Vorbis decoding removed in favor of native decoder
- IntraX8 (J-Frame) subdecoder for WMV2 and VC-1
- Ogg (Theora, Vorbis and FLAC) muxer
- The "device" muxers and demuxers are now in a new libavdevice library
- PC Paintbrush PCX decoder
- Sun Rasterfile decoder
- TechnoTrend PVA demuxer
- Linux Media Labs MPEG-4 (LMLM4) demuxer
- AVM2 (Flash 9) SWF muxer
- QT variant of IMA ADPCM encoder
- VFW grabber
- iPod/iPhone compatible mp4 muxer
- Mimic decoder
- MSN TCP Webcam stream demuxer
- RL2 demuxer / decoder
- IFF demuxer
- 8SVX audio decoder
- non-recursive Makefiles
- BFI demuxer
- MAXIS EA XA (.xa) demuxer / decoder
- BFI video decoder
- OMA demuxer
- MLP/TrueHD decoder
- Electronic Arts CMV decoder
- Motion Pixels Video decoder
- Motion Pixels MVI demuxer
- removed animated GIF decoder/demuxer
- D-Cinema audio muxer
- Electronic Arts TGV decoder
- Apple Lossless Audio Codec (ALAC) encoder
- AAC decoder
- floating point PCM encoder/decoder
- MXF muxer
- DV100 AKA DVCPRO HD decoder and demuxer
- E-AC-3 support added to AC-3 decoder
- Nellymoser ASAO encoder
- ASS and SSA demuxer and muxer
- liba52 wrapper removed
- SVQ3 watermark decoding support
- Speex decoding via libspeex
- Electronic Arts TGQ decoder
- RV40 decoder
- QCELP / PureVoice decoder
- RV30 decoder
- hybrid WavPack support
- R3D REDCODE demuxer
- ALSA support for playback and record
- Electronic Arts TQI decoder
- OpenJPEG based JPEG 2000 decoder
- NC (NC4600) camera file demuxer
- Gopher client support
- MXF D-10 muxer
- generic metadata API
- flash ScreenVideo2 encoder


version 0.4.9-pre1:

- DV encoder, DV muxer
- Microsoft RLE video decoder
- Microsoft Video-1 decoder
- Apple Animation (RLE) decoder
- Apple Graphics (SMC) decoder
- Apple Video (RPZA) decoder
- Cinepak decoder
- Sega FILM (CPK) file demuxer
- Westwood multimedia support (VQA & AUD files)
- Id Quake II CIN playback support
- 8BPS video decoder
- FLIC playback support
- RealVideo 2.0 (RV20) decoder
- Duck TrueMotion v1 (DUCK) video decoder
- Sierra VMD demuxer and video decoder
- MSZH and ZLIB decoder support
- SVQ1 video encoder
- AMR-WB support
- PPC optimizations
- rate distortion optimal cbp support
- rate distorted optimal ac prediction for MPEG-4
- rate distorted optimal lambda->qp support
- AAC encoding with libfaac
- Sunplus JPEG codec (SP5X) support
- use Lagrange multipler instead of QP for ratecontrol
- Theora/VP3 decoding support
- XA and ADX ADPCM codecs
- export MPEG-2 active display area / pan scan
- Add support for configuring with IBM XLC
- floating point AAN DCT
- initial support for zygo video (not complete)
- RGB ffv1 support
- new audio/video parser API
- av_log() system
- av_read_frame() and av_seek_frame() support
- missing last frame fixes
- seek by mouse in ffplay
- noise reduction of DCT coefficients
- H.263 OBMC & 4MV support
- H.263 alternative inter vlc support
- H.263 loop filter
- H.263 slice structured mode
- interlaced DCT support for MPEG-2 encoding
- stuffing to stay above min_bitrate
- MB type & QP visualization
- frame stepping for ffplay
- interlaced motion estimation
- alternate scantable support
- SVCD scan offset support
- closed GOP support
- SSE2 FDCT
- quantizer noise shaping
- G.726 ADPCM audio codec
- MS ADPCM encoding
- multithreaded/SMP motion estimation
- multithreaded/SMP encoding for MPEG-1/MPEG-2/MPEG-4/H.263
- multithreaded/SMP decoding for MPEG-2
- FLAC decoder
- Metrowerks CodeWarrior suppport
- H.263+ custom pcf support
- nicer output for 'ffmpeg -formats'
- Matroska demuxer
- SGI image format, encoding and decoding
- H.264 loop filter support
- H.264 CABAC support
- nicer looking arrows for the motion vector visualization
- improved VCD support
- audio timestamp drift compensation
- MPEG-2 YUV 422/444 support
- polyphase kaiser windowed sinc and blackman nuttall windowed sinc audio resample
- better image scaling
- H.261 support
- correctly interleave packets during encoding
- VIS optimized motion compensation
- intra_dc_precision>0 encoding support
- support reuse of motion vectors/MB types/field select values of the source video
- more accurate deblock filter
- padding support
- many optimizations and bugfixes
- FunCom ISS audio file demuxer and according ADPCM decoding


version 0.4.8:

- MPEG-2 video encoding (Michael)
- Id RoQ playback subsystem (Mike Melanson and Tim Ferguson)
- Wing Commander III Movie (.mve) file playback subsystem (Mike Melanson
  and Mario Brito)
- Xan DPCM audio decoder (Mario Brito)
- Interplay MVE playback subsystem (Mike Melanson)
- Duck DK3 and DK4 ADPCM audio decoders (Mike Melanson)


version 0.4.7:

- RealAudio 1.0 (14_4) and 2.0 (28_8) native decoders. Author unknown, code from mplayerhq
  (originally from public domain player for Amiga at http://www.honeypot.net/audio)
- current version now also compiles with older GCC (Fabrice)
- 4X multimedia playback system including 4xm file demuxer (Mike
  Melanson), and 4X video and audio codecs (Michael)
- Creative YUV (CYUV) decoder (Mike Melanson)
- FFV1 codec (our very simple lossless intra only codec, compresses much better
  than HuffYUV) (Michael)
- ASV1 (Asus), H.264, Intel indeo3 codecs have been added (various)
- tiny PNG encoder and decoder, tiny GIF decoder, PAM decoder (PPM with
  alpha support), JPEG YUV colorspace support. (Fabrice Bellard)
- ffplay has been replaced with a newer version which uses SDL (optionally)
  for multiplatform support (Fabrice)
- Sorenson Version 3 codec (SVQ3) support has been added (decoding only) - donated
  by anonymous
- AMR format has been added (Johannes Carlsson)
- 3GP support has been added (Johannes Carlsson)
- VP3 codec has been added (Mike Melanson)
- more MPEG-1/2 fixes
- better multiplatform support, MS Visual Studio fixes (various)
- AltiVec optimizations (Magnus Damn and others)
- SH4 processor support has been added (BERO)
- new public interfaces (avcodec_get_pix_fmt) (Roman Shaposhnick)
- VOB streaming support (Brian Foley)
- better MP3 autodetection (Andriy Rysin)
- qpel encoding (Michael)
- 4mv+b frames encoding finally fixed (Michael)
- chroma ME (Michael)
- 5 comparison functions for ME (Michael)
- B-frame encoding speedup (Michael)
- WMV2 codec (unfinished - Michael)
- user specified diamond size for EPZS (Michael)
- Playstation STR playback subsystem, still experimental (Mike and Michael)
- ASV2 codec (Michael)
- CLJR decoder (Alex)

.. And lots more new enhancements and fixes.


version 0.4.6:

- completely new integer only MPEG audio layer 1/2/3 decoder rewritten
  from scratch
- Recoded DCT and motion vector search with gcc (no longer depends on nasm)
- fix quantization bug in AC3 encoder
- added PCM codecs and format. Corrected WAV/AVI/ASF PCM issues
- added prototype ffplay program
- added GOB header parsing on H.263/H.263+ decoder (Juanjo)
- bug fix on MCBPC tables of H.263 (Juanjo)
- bug fix on DC coefficients of H.263 (Juanjo)
- added Advanced Prediction Mode on H.263/H.263+ decoder (Juanjo)
- now we can decode H.263 streams found in QuickTime files (Juanjo)
- now we can decode H.263 streams found in VIVO v1 files(Juanjo)
- preliminary RTP "friendly" mode for H.263/H.263+ coding. (Juanjo)
- added GOB header for H.263/H.263+ coding on RTP mode (Juanjo)
- now H.263 picture size is returned on the first decoded frame (Juanjo)
- added first regression tests
- added MPEG-2 TS demuxer
- new demux API for libav
- more accurate and faster IDCT (Michael)
- faster and entropy-controlled motion search (Michael)
- two pass video encoding (Michael)
- new video rate control (Michael)
- added MSMPEG4V1, MSMPEGV2 and WMV1 support (Michael)
- great performance improvement of video encoders and decoders (Michael)
- new and faster bit readers and vlc parsers (Michael)
- high quality encoding mode: tries all macroblock/VLC types (Michael)
- added DV video decoder
- preliminary RTP/RTSP support in ffserver and libavformat
- H.263+ AIC decoding/encoding support (Juanjo)
- VCD MPEG-PS mode (Juanjo)
- PSNR stuff (Juanjo)
- simple stats output (Juanjo)
- 16-bit and 15-bit RGB/BGR/GBR support (Bisqwit)


version 0.4.5:

- some header fixes (Zdenek Kabelac <kabi at informatics.muni.cz>)
- many MMX optimizations (Nick Kurshev <nickols_k at mail.ru>)
- added configure system (actually a small shell script)
- added MPEG audio layer 1/2/3 decoding using LGPL'ed mpglib by
  Michael Hipp (temporary solution - waiting for integer only
  decoder)
- fixed VIDIOCSYNC interrupt
- added Intel H.263 decoding support ('I263' AVI fourCC)
- added Real Video 1.0 decoding (needs further testing)
- simplified image formats again. Added PGM format (=grey
  pgm). Renamed old PGM to PGMYUV.
- fixed msmpeg4 slice issues (tell me if you still find problems)
- fixed OpenDivX bugs with newer versions (added VOL header decoding)
- added support for MPlayer interface
- added macroblock skip optimization
- added MJPEG decoder
- added mmx/mmxext IDCT from libmpeg2
- added pgmyuvpipe, ppm, and ppm_pipe formats (original patch by Celer
  <celer at shell.scrypt.net>)
- added pixel format conversion layer (e.g. for MJPEG or PPM)
- added deinterlacing option
- MPEG-1/2 fixes
- MPEG-4 vol header fixes (Jonathan Marsden <snmjbm at pacbell.net>)
- ARM optimizations (Lionel Ulmer <lionel.ulmer at free.fr>).
- Windows porting of file converter
- added MJPEG raw format (input/ouput)
- added JPEG image format support (input/output)


version 0.4.4:

- fixed some std header definitions (Bjorn Lindgren
  <bjorn.e.lindgren at telia.com>).
- added MPEG demuxer (MPEG-1 and 2 compatible).
- added ASF demuxer
- added prototype RM demuxer
- added AC3 decoding (done with libac3 by Aaron Holtzman)
- added decoding codec parameter guessing (.e.g. for MPEG, because the
  header does not include them)
- fixed header generation in MPEG-1, AVI and ASF muxer: wmplayer can now
  play them (only tested video)
- fixed H.263 white bug
- fixed phase rounding in img resample filter
- add MMX code for polyphase img resample filter
- added CPU autodetection
- added generic title/author/copyright/comment string handling (ASF and RM
  use them)
- added SWF demux to extract MP3 track (not usable yet because no MP3
  decoder)
- added fractional frame rate support
- codecs are no longer searched by read_header() (should fix ffserver
  segfault)


version 0.4.3:

- BGR24 patch (initial patch by Jeroen Vreeken <pe1rxq at amsat.org>)
- fixed raw yuv output
- added motion rounding support in MPEG-4
- fixed motion bug rounding in MSMPEG4
- added B-frame handling in video core
- added full MPEG-1 decoding support
- added partial (frame only) MPEG-2 support
- changed the FOURCC code for H.263 to "U263" to be able to see the
  +AVI/H.263 file with the UB Video H.263+ decoder. MPlayer works with
  this +codec ;) (JuanJo).
- Halfpel motion estimation after MB type selection (JuanJo)
- added pgm and .Y.U.V output format
- suppressed 'img:' protocol. Simply use: /tmp/test%d.[pgm|Y] as input or
  output.
- added pgmpipe I/O format (original patch from Martin Aumueller
  <lists at reserv.at>, but changed completely since we use a format
  instead of a protocol)


version 0.4.2:

- added H.263/MPEG-4/MSMPEG4 decoding support. MPEG-4 decoding support
  (for OpenDivX) is almost complete: 8x8 MVs and rounding are
  missing. MSMPEG4 support is complete.
- added prototype MPEG-1 decoder. Only I- and P-frames handled yet (it
  can decode ffmpeg MPEGs :-)).
- added libavcodec API documentation (see apiexample.c).
- fixed image polyphase bug (the bottom of some images could be
  greenish)
- added support for non clipped motion vectors (decoding only)
  and image sizes non-multiple of 16
- added support for AC prediction (decoding only)
- added file overwrite confirmation (can be disabled with -y)
- added custom size picture to H.263 using H.263+ (Juanjo)


version 0.4.1:

- added MSMPEG4 (aka DivX) compatible encoder. Changed default codec
  of AVI and ASF to DIV3.
- added -me option to set motion estimation method
  (default=log). suppressed redundant -hq option.
- added options -acodec and -vcodec to force a given codec (useful for
  AVI for example)
- fixed -an option
- improved dct_quantize speed
- factorized some motion estimation code


version 0.4.0:

- removing grab code from ffserver and moved it to ffmpeg. Added
  multistream support to ffmpeg.
- added timeshifting support for live feeds (option ?date=xxx in the
  URL)
- added high quality image resize code with polyphase filter (need
  mmx/see optimization). Enable multiple image size support in ffserver.
- added multi live feed support in ffserver
- suppressed master feature from ffserver (it should be done with an
  external program which opens the .ffm url and writes it to another
  ffserver)
- added preliminary support for video stream parsing (WAV and AVI half
  done). Added proper support for audio/video file conversion in
  ffmpeg.
- added preliminary support for video file sending from ffserver
- redesigning I/O subsystem: now using URL based input and output
  (see avio.h)
- added WAV format support
- added "tty user interface" to ffmpeg to stop grabbing gracefully
- added MMX/SSE optimizations to SAD (Sums of Absolutes Differences)
  (Juan J. Sierralta P. a.k.a. "Juanjo" <juanjo at atmlab.utfsm.cl>)
- added MMX DCT from mpeg2_movie 1.5 (Juanjo)
- added new motion estimation algorithms, log and phods (Juanjo)
- changed directories: libav for format handling, libavcodec for
  codecs


version 0.3.4:

- added stereo in MPEG audio encoder


version 0.3.3:

- added 'high quality' mode which use motion vectors. It can be used in
  real time at low resolution.
- fixed rounding problems which caused quality problems at high
  bitrates and large GOP size


version 0.3.2: small fixes

- ASF fixes
- put_seek bug fix


version 0.3.1: added avi/divx support

- added AVI support
- added MPEG-4 codec compatible with OpenDivX. It is based on the H.263 codec
- added sound for flash format (not tested)


version 0.3: initial public release<|MERGE_RESOLUTION|>--- conflicted
+++ resolved
@@ -43,12 +43,9 @@
       '-preset <presetname>'.
     * -intra option was removed, it's equivalent to -g 0.
 - XMV demuxer
-<<<<<<< HEAD
 - LOAS demuxer
 - ashowinfo filter added
-=======
 - Windows Media Image decoder
->>>>>>> bc8c5051
 
 
 version 0.8:
