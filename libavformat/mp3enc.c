/*
 * MP3 muxer
 * Copyright (c) 2003 Fabrice Bellard
 *
 * This file is part of FFmpeg.
 *
 * FFmpeg is free software; you can redistribute it and/or
 * modify it under the terms of the GNU Lesser General Public
 * License as published by the Free Software Foundation; either
 * version 2.1 of the License, or (at your option) any later version.
 *
 * FFmpeg is distributed in the hope that it will be useful,
 * but WITHOUT ANY WARRANTY; without even the implied warranty of
 * MERCHANTABILITY or FITNESS FOR A PARTICULAR PURPOSE.  See the GNU
 * Lesser General Public License for more details.
 *
 * You should have received a copy of the GNU Lesser General Public
 * License along with FFmpeg; if not, write to the Free Software
 * Foundation, Inc., 51 Franklin Street, Fifth Floor, Boston, MA 02110-1301 USA
 */

#include <strings.h>
#include "avformat.h"
#include "avio_internal.h"
#include "id3v1.h"
#include "id3v2.h"
#include "rawenc.h"
#include "libavutil/avstring.h"
#include "libavcodec/mpegaudio.h"
#include "libavcodec/mpegaudiodata.h"
#include "libavcodec/mpegaudiodecheader.h"
#include "libavutil/intreadwrite.h"
#include "libavutil/opt.h"
#include "libavcodec/mpegaudio.h"
#include "libavcodec/mpegaudiodata.h"
#include "libavcodec/mpegaudiodecheader.h"
#include "libavformat/avio_internal.h"
#include "libavutil/dict.h"

static int id3v1_set_string(AVFormatContext *s, const char *key,
                            uint8_t *buf, int buf_size)
{
    AVDictionaryEntry *tag;
    if ((tag = av_dict_get(s->metadata, key, NULL, 0)))
        av_strlcpy(buf, tag->value, buf_size);
    return !!tag;
}

static int id3v1_create_tag(AVFormatContext *s, uint8_t *buf)
{
    AVDictionaryEntry *tag;
    int i, count = 0;

    memset(buf, 0, ID3v1_TAG_SIZE); /* fail safe */
    buf[0] = 'T';
    buf[1] = 'A';
    buf[2] = 'G';
    count += id3v1_set_string(s, "TIT2",    buf +  3, 30);       //title
    count += id3v1_set_string(s, "TPE1",    buf + 33, 30);       //author|artist
    count += id3v1_set_string(s, "TALB",    buf + 63, 30);       //album
    count += id3v1_set_string(s, "TDRL",    buf + 93,  4);       //date
    count += id3v1_set_string(s, "comment", buf + 97, 30);
    if ((tag = av_dict_get(s->metadata, "TRCK", NULL, 0))) { //track
        buf[125] = 0;
        buf[126] = atoi(tag->value);
        count++;
    }
    buf[127] = 0xFF; /* default to unknown genre */
    if ((tag = av_dict_get(s->metadata, "TCON", NULL, 0))) { //genre
        for(i = 0; i <= ID3v1_GENRE_MAX; i++) {
            if (!strcasecmp(tag->value, ff_id3v1_genre_str[i])) {
                buf[127] = i;
                count++;
                break;
            }
        }
    }
    return count;
}

/* simple formats */

static void id3v2_put_size(AVFormatContext *s, int size)
{
    avio_w8(s->pb, size >> 21 & 0x7f);
    avio_w8(s->pb, size >> 14 & 0x7f);
    avio_w8(s->pb, size >> 7  & 0x7f);
    avio_w8(s->pb, size       & 0x7f);
}

static int string_is_ascii(const uint8_t *str)
{
    while (*str && *str < 128) str++;
    return !*str;
}

/**
 * Write a text frame with one (normal frames) or two (TXXX frames) strings
 * according to encoding (only UTF-8 or UTF-16+BOM supported).
 * @return number of bytes written or a negative error code.
 */
static int id3v2_put_ttag(AVFormatContext *s, const char *str1, const char *str2,
                          uint32_t tag, enum ID3v2Encoding enc)
{
    int len;
    uint8_t *pb;
    int (*put)(AVIOContext*, const char*);
    AVIOContext *dyn_buf;
    if (avio_open_dyn_buf(&dyn_buf) < 0)
        return AVERROR(ENOMEM);

    /* check if the strings are ASCII-only and use UTF16 only if
     * they're not */
    if (enc == ID3v2_ENCODING_UTF16BOM && string_is_ascii(str1) &&
        (!str2 || string_is_ascii(str2)))
        enc = ID3v2_ENCODING_ISO8859;

    avio_w8(dyn_buf, enc);
    if (enc == ID3v2_ENCODING_UTF16BOM) {
        avio_wl16(dyn_buf, 0xFEFF);      /* BOM */
        put = avio_put_str16le;
    } else
        put = avio_put_str;

    put(dyn_buf, str1);
    if (str2)
        put(dyn_buf, str2);
    len = avio_close_dyn_buf(dyn_buf, &pb);

    avio_wb32(s->pb, tag);
    id3v2_put_size(s, len);
    avio_wb16(s->pb, 0);
    avio_write(s->pb, pb, len);

    av_freep(&pb);
    return len + ID3v2_HEADER_SIZE;
}

#define VBR_NUM_BAGS 400
#define VBR_TOC_SIZE 100
typedef struct MP3Context {
    const AVClass *class;
    int id3v2_version;
<<<<<<< HEAD
    int64_t frames_offset;
    int32_t frames;
    int32_t size;
    uint32_t want;
    uint32_t seen;
    uint32_t pos;
    uint64_t bag[VBR_NUM_BAGS];
=======
    int write_id3v1;
    int64_t nb_frames_offset;
>>>>>>> 6cd9d0f7
} MP3Context;

static int mp2_write_trailer(struct AVFormatContext *s)
{
    uint8_t buf[ID3v1_TAG_SIZE];
    MP3Context *mp3 = s->priv_data;

    /* write the id3v1 tag */
    if (mp3 && mp3->write_id3v1 && id3v1_create_tag(s, buf) > 0) {
        avio_write(s->pb, buf, ID3v1_TAG_SIZE);
    }

    /* write number of frames */
    if (mp3 && mp3->frames_offset) {
        avio_seek(s->pb, mp3->frames_offset, SEEK_SET);
        avio_wb32(s->pb, s->streams[0]->nb_frames);
        avio_seek(s->pb, 0, SEEK_END);
    }

    avio_flush(s->pb);

    return 0;
}

#if CONFIG_MP2_MUXER
AVOutputFormat ff_mp2_muxer = {
    .name              = "mp2",
    .long_name         = NULL_IF_CONFIG_SMALL("MPEG audio layer 2"),
    .mime_type         = "audio/x-mpeg",
    .extensions        = "mp2,m2a",
    .audio_codec       = CODEC_ID_MP2,
    .video_codec       = CODEC_ID_NONE,
    .write_packet      = ff_raw_write_packet,
    .write_trailer     = mp2_write_trailer,
};
#endif

#if CONFIG_MP3_MUXER

static const AVOption options[] = {
    { "id3v2_version", "Select ID3v2 version to write. Currently 3 and 4 are supported.",
      offsetof(MP3Context, id3v2_version), FF_OPT_TYPE_INT, {.dbl = 4}, 3, 4, AV_OPT_FLAG_ENCODING_PARAM},
    { "write_id3v1", "Enable ID3v1 writing. ID3v1 tags are written in UTF-8 which may not be supported by most software.",
      offsetof(MP3Context, write_id3v1), FF_OPT_TYPE_INT, {.dbl = 0}, 0, 1, AV_OPT_FLAG_ENCODING_PARAM},
    { NULL },
};

static const AVClass mp3_muxer_class = {
    .class_name     = "MP3 muxer",
    .item_name      = av_default_item_name,
    .option         = options,
    .version        = LIBAVUTIL_VERSION_INT,
};

static int id3v2_check_write_tag(AVFormatContext *s, AVDictionaryEntry *t, const char table[][4],
                                 enum ID3v2Encoding enc)
{
    uint32_t tag;
    int i;

    if (t->key[0] != 'T' || strlen(t->key) != 4)
        return -1;
    tag = AV_RB32(t->key);
    for (i = 0; *table[i]; i++)
        if (tag == AV_RB32(table[i]))
            return id3v2_put_ttag(s, t->value, NULL, tag, enc);
    return -1;
}

static const int64_t xing_offtbl[2][2] = {{32, 17}, {17,9}};

/*
 * Write an empty XING header and initialize respective data.
 */
static int mp3_write_xing(AVFormatContext *s)
{
    AVCodecContext   *codec = s->streams[0]->codec;
    MP3Context       *mp3 = s->priv_data;
    int              bitrate_idx = 3;
    int64_t          xing_offset;
    int32_t          mask, header;
    MPADecodeHeader  c;
    int              srate_idx, i, channels;
    int              needed;

    for (i = 0; i < FF_ARRAY_ELEMS(ff_mpa_freq_tab); i++)
        if (ff_mpa_freq_tab[i] == codec->sample_rate) {
            srate_idx = i;
            break;
        }
    if (i == FF_ARRAY_ELEMS(ff_mpa_freq_tab)) {
        av_log(s, AV_LOG_ERROR, "Unsupported sample rate.\n");
        return -1;
    }

    switch (codec->channels) {
    case 1:  channels = MPA_MONO;                                          break;
    case 2:  channels = MPA_STEREO;                                        break;
    default: av_log(s, AV_LOG_ERROR, "Unsupported number of channels.\n"); return -1;
    }

    /* dummy MPEG audio header */
    header  =  0xff                                  << 24; // sync
    header |= (0x7 << 5 | 0x3 << 3 | 0x1 << 1 | 0x1) << 16; // sync/mpeg-1/layer 3/no crc*/
    header |= (srate_idx << 2) <<  8;
    header |= channels << 6;

    for (;;) {
        if (15 == bitrate_idx)
            return -1;

        mask = (bitrate_idx << 4) <<  8;
        header |= mask;
        ff_mpegaudio_decode_header(&c, header);
        xing_offset=xing_offtbl[c.lsf == 1][c.nb_channels == 1];
        needed = 4              // header
               + xing_offset
               + 4              // xing tag
               + 4              // frames/size/toc flags
               + 4              // frames
               + 4              // size
               + VBR_TOC_SIZE;  // toc

        if (needed <= c.frame_size)
            break;

        header &= ~mask;
        ++bitrate_idx;
    }

    avio_wb32(s->pb, header);
    ffio_fill(s->pb, 0, xing_offset);
    avio_wb32(s->pb, MKBETAG('X', 'i', 'n', 'g'));
    avio_wb32(s->pb, 0x01 | 0x02 | 0x04);  // frames/size/toc

    mp3->frames_offset = avio_tell(s->pb);
    mp3->size = c.frame_size;
    mp3->want=1;
    mp3->seen=0;
    mp3->pos=0;

    avio_wb32(s->pb, 0);  // frames
    avio_wb32(s->pb, 0);  // size

    // toc
    for (i = 0; i < VBR_TOC_SIZE; ++i)
        avio_w8(s->pb, (uint8_t)(255 * i / VBR_TOC_SIZE));

    ffio_fill(s->pb, 0, c.frame_size - needed);
    avio_flush(s->pb);

    return 0;
}

/*
 * Add a frame to XING data.
 * Following lame's "VbrTag.c".
 */
static void mp3_xing_add_frame(AVFormatContext *s, AVPacket *pkt)
{
    MP3Context  *mp3 = s->priv_data;
    int i;

    ++mp3->frames;
    mp3->size += pkt->size;

    if (mp3->want == ++mp3->seen) {
        mp3->bag[mp3->pos] = mp3->size;

        if (VBR_NUM_BAGS == ++mp3->pos) {
            /* shrink table to half size by throwing away each second bag. */
            for (i = 1; i < VBR_NUM_BAGS; i += 2)
                mp3->bag[i >> 1] = mp3->bag[i];

            /* double wanted amount per bag. */
            mp3->want <<= 1;
            /* adjust current position to half of table size. */
            mp3->pos >>= 1;
        }

        mp3->seen = 0;
    }
}

static void mp3_fix_xing(AVFormatContext *s)
{
    MP3Context  *mp3 = s->priv_data;
    int i;

    avio_flush(s->pb);
    avio_seek(s->pb, mp3->frames_offset, SEEK_SET);
    avio_wb32(s->pb, mp3->frames);
    avio_wb32(s->pb, mp3->size);

    avio_w8(s->pb, 0);  // first toc entry has to be zero.

    for (i = 1; i < VBR_TOC_SIZE; ++i) {
        int j = i * mp3->pos / VBR_TOC_SIZE;
        int seek_point = 256LL * mp3->bag[j] / mp3->size;
        avio_w8(s->pb, FFMIN(seek_point, 255));
    }

    avio_flush(s->pb);
    avio_seek(s->pb, 0, SEEK_END);
}

/**
 * Write an ID3v2 header at beginning of stream
 */

static int mp3_write_header(struct AVFormatContext *s)
{
    MP3Context  *mp3 = s->priv_data;
    AVDictionaryEntry *t = NULL;
    int totlen = 0, enc = mp3->id3v2_version == 3 ? ID3v2_ENCODING_UTF16BOM :
                                                    ID3v2_ENCODING_UTF8;
    int64_t size_pos, cur_pos;

    avio_wb32(s->pb, MKBETAG('I', 'D', '3', mp3->id3v2_version));
    avio_w8(s->pb, 0);
    avio_w8(s->pb, 0); /* flags */

    /* reserve space for size */
    size_pos = avio_tell(s->pb);
    avio_wb32(s->pb, 0);

    ff_metadata_conv(&s->metadata, ff_id3v2_34_metadata_conv, NULL);
    if (mp3->id3v2_version == 4)
        ff_metadata_conv(&s->metadata, ff_id3v2_4_metadata_conv, NULL);

    while ((t = av_dict_get(s->metadata, "", t, AV_DICT_IGNORE_SUFFIX))) {
        int ret;

        if ((ret = id3v2_check_write_tag(s, t, ff_id3v2_tags, enc)) > 0) {
            totlen += ret;
            continue;
        }
        if ((ret = id3v2_check_write_tag(s, t, mp3->id3v2_version == 3 ?
                                               ff_id3v2_3_tags : ff_id3v2_4_tags, enc)) > 0) {
            totlen += ret;
            continue;
        }

        /* unknown tag, write as TXXX frame */
        if ((ret = id3v2_put_ttag(s, t->key, t->value, MKBETAG('T', 'X', 'X', 'X'), enc)) < 0)
            return ret;
        totlen += ret;
    }

    cur_pos = avio_tell(s->pb);
    avio_seek(s->pb, size_pos, SEEK_SET);
    id3v2_put_size(s, totlen);
    avio_seek(s->pb, cur_pos, SEEK_SET);

    if (s->pb->seekable)
        mp3_write_xing(s);

    return 0;
}

static int mp3_write_packet(AVFormatContext *s, AVPacket *pkt)
{
    if (! pkt || ! pkt->data || pkt->size < 4)
        return ff_raw_write_packet(s, pkt);
    else {
        MP3Context  *mp3 = s->priv_data;
#ifdef FILTER_VBR_HEADERS
        MPADecodeHeader c;
        int base;

        ff_mpegaudio_decode_header(&c, AV_RB32(pkt->data));

        /* filter out XING and INFO headers. */
        base = 4 + xing_offtbl[c.lsf == 1][c.nb_channels == 1];

        if (base + 4 <= pkt->size) {
            uint32_t v = AV_RB32(pkt->data + base);

            if (MKBETAG('X','i','n','g') == v || MKBETAG('I','n','f','o') == v)
                return 0;
        }

        /* filter out VBRI headers. */
        base = 4 + 32;

        if (base + 4 <= pkt->size && MKBETAG('V','B','R','I') == AV_RB32(pkt->data + base))
            return 0;
#endif

        if (mp3->frames_offset)
            mp3_xing_add_frame(s, pkt);

        return ff_raw_write_packet(s, pkt);
    }
}

static int mp3_write_trailer(AVFormatContext *s)
{
    MP3Context  *mp3 = s->priv_data;
    int ret=mp2_write_trailer(s);

    if (ret < 0)
        return ret;

    if (mp3->frames_offset)
        mp3_fix_xing(s);

    return 0;
}

AVOutputFormat ff_mp3_muxer = {
    .name              = "mp3",
    .long_name         = NULL_IF_CONFIG_SMALL("MPEG audio layer 3"),
    .mime_type         = "audio/x-mpeg",
    .extensions        = "mp3",
    .priv_data_size    = sizeof(MP3Context),
    .audio_codec       = CODEC_ID_MP3,
    .video_codec       = CODEC_ID_NONE,
    .write_header      = mp3_write_header,
    .write_packet      = mp3_write_packet,
    .write_trailer     = mp3_write_trailer,
    .flags             = AVFMT_NOTIMESTAMPS,
    .priv_class = &mp3_muxer_class,
};
#endif<|MERGE_RESOLUTION|>--- conflicted
+++ resolved
@@ -141,7 +141,7 @@
 typedef struct MP3Context {
     const AVClass *class;
     int id3v2_version;
-<<<<<<< HEAD
+    int write_id3v1;
     int64_t frames_offset;
     int32_t frames;
     int32_t size;
@@ -149,10 +149,6 @@
     uint32_t seen;
     uint32_t pos;
     uint64_t bag[VBR_NUM_BAGS];
-=======
-    int write_id3v1;
-    int64_t nb_frames_offset;
->>>>>>> 6cd9d0f7
 } MP3Context;
 
 static int mp2_write_trailer(struct AVFormatContext *s)
