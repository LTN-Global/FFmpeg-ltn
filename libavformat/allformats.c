--- conflicted
+++ resolved
@@ -101,11 +101,8 @@
     REGISTER_DEMUXER (CINE,             cine);
     REGISTER_DEMUXER (CONCAT,           concat);
     REGISTER_MUXER   (CRC,              crc);
-<<<<<<< HEAD
+    REGISTER_MUXER   (DASH,             dash);
     REGISTER_MUXDEMUX(DATA,             data);
-=======
-    REGISTER_MUXER   (DASH,             dash);
->>>>>>> fe5e6e34
     REGISTER_MUXDEMUX(DAUD,             daud);
     REGISTER_DEMUXER (DFA,              dfa);
     REGISTER_MUXDEMUX(DIRAC,            dirac);
